--- conflicted
+++ resolved
@@ -214,14 +214,11 @@
         # Install additional opencv methods
         if self.options.opNav:
             self.options['opencv'].contrib = True
-<<<<<<< HEAD
-=======
             # Raise an issue to conan-center to fix this bug. Using workaround to disable freetype for windows
             # Issue link: https://github.com/conan-community/community/issues/341
             #TODO Remove this once they fix this issue.
             if self.settings.os == "Windows":
                 self.options['opencv'].contrib_freetype = False
->>>>>>> ddd35717
 
         if self.options.generator == "":
             # Select default generator supplied to cmake based on os
