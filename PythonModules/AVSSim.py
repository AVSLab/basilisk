# Import some architectural stuff that we will probably always use
import sys, os
# Simulation base class is needed because we inherit from it
import SimulationBaseClass
import RigidBodyKinematics
import numpy

# import regular python objects that we need
import math
import csv
import copy
# Vehicle dynamics and avionics models
import spice_interface
import sys_model_task
import sim_model
import six_dof_eom
import orb_elem_convert
import thruster_dynamics
import coarse_sun_sensor
import imu_sensor
import simple_nav
import bore_ang_calc
# FSW algorithms that we want to call
import cssComm
import alg_contain
import vehicleConfigData
import cssWlsEst
import sunSafePoint
import imuComm
import MRP_Steering
import sunSafeACS
import attMnvrPoint
import dvAttEffect
import dvGuidance
import attRefGen
import celestialBodyPoint
import clock_synch


class AVSSim(SimulationBaseClass.SimBaseClass):
<<<<<<< HEAD
     def __init__(self):
           #Create a sim module as an empty container
           SimulationBaseClass.SimBaseClass.__init__(self)
           self.modeRequest = 'None'
           self.fswProc = self.CreateNewProcess("FSWProcess")
           self.dynProc = self.CreateNewProcess("DynamicsProcess")
           self.dyn2FSWInterface = sim_model.SysInterface()
           self.fsw2DynInterface = sim_model.SysInterface()
           self.dyn2FSWInterface.addNewInterface("DynamicsProcess", "FSWProcess")
           self.fsw2DynInterface.addNewInterface("FSWProcess", "DynamicsProcess")
           self.dynProc.addInterfaceRef(self.dyn2FSWInterface)
           self.fswProc.addInterfaceRef(self.fsw2DynInterface)
           self.dynProc.addTask(self.CreateNewTask("SynchTask", int(1E8)))
           self.dynProc.addTask(self.CreateNewTask("DynamicsTask", int(1E8)))
           self.fswProc.addTask(self.CreateNewTask("sunSafeFSWTask", int(5E8)))
           self.fswProc.addTask(self.CreateNewTask("sunPointTask", int(5E8)))
           self.fswProc.addTask(self.CreateNewTask("earthPointTask", int(5E8)))
           self.fswProc.addTask(self.CreateNewTask("marsPointTask", int(5E8)))
           self.fswProc.addTask(self.CreateNewTask("vehicleDVPrepFSWTask", int(5E8)))
           self.fswProc.addTask(self.CreateNewTask("vehicleAttMnvrFSWTask", int(5E8)))
           self.fswProc.addTask(self.CreateNewTask("vehicleDVMnvrFSWTask", int(5E8)))
           self.LocalConfigData = vehicleConfigData.vehicleConfigData()
           self.SpiceObject = spice_interface.SpiceInterface()
           self.InitCSSHeads()
           #Schedule the first pyramid on the simulated sensor Task
           self.IMUSensor = imu_sensor.ImuSensor()
           self.ACSThrusterDynObject = thruster_dynamics.ThrusterDynamics()
           self.DVThrusterDynObject = thruster_dynamics.ThrusterDynamics()
           self.VehDynObject = six_dof_eom.SixDofEOM()
           self.VehOrbElemObject = orb_elem_convert.OrbElemConvert()
           self.SimpleNavObject = simple_nav.SimpleNav()
           self.solarArrayBore = bore_ang_calc.BoreAngCalc()
           self.highGainBore = bore_ang_calc.BoreAngCalc()
           self.instrumentBore = bore_ang_calc.BoreAngCalc()
           self.clockSynchData = clock_synch.ClockSynch()
           self.InitAllDynObjects()
           self.disableTask("SynchTask")
           self.AddModelToTask("SynchTask", self.clockSynchData)
           self.AddModelToTask("DynamicsTask", self.SpiceObject)
           self.AddModelToTask("DynamicsTask", self.CSSPyramid1HeadA)
           self.AddModelToTask("DynamicsTask", self.CSSPyramid1HeadB)
           self.AddModelToTask("DynamicsTask", self.CSSPyramid1HeadC)
           self.AddModelToTask("DynamicsTask", self.CSSPyramid1HeadD)
           self.AddModelToTask("DynamicsTask", self.CSSPyramid2HeadA)
           self.AddModelToTask("DynamicsTask", self.CSSPyramid2HeadB)
           self.AddModelToTask("DynamicsTask", self.CSSPyramid2HeadC)
           self.AddModelToTask("DynamicsTask", self.CSSPyramid2HeadD)
           self.AddModelToTask("DynamicsTask", self.IMUSensor)
           self.AddModelToTask("DynamicsTask", self.ACSThrusterDynObject)
           self.AddModelToTask("DynamicsTask", self.DVThrusterDynObject)
           self.AddModelToTask("DynamicsTask", self.VehDynObject)
           self.AddModelToTask("DynamicsTask", self.VehOrbElemObject)
           self.AddModelToTask("DynamicsTask", self.SimpleNavObject)
           self.AddModelToTask("DynamicsTask", self.solarArrayBore)
           self.AddModelToTask("DynamicsTask", self.instrumentBore)
           self.AddModelToTask("DynamicsTask", self.highGainBore)

           self.CSSDecodeFSWConfig = cssComm.CSSConfigData()
           self.CSSAlgWrap = alg_contain.AlgContain(self.CSSDecodeFSWConfig,
              cssComm.Update_cssProcessTelem, cssComm.SelfInit_cssProcessTelem,
              cssComm.CrossInit_cssProcessTelem)
           self.CSSAlgWrap.ModelTag = "cssSensorDecode"

           self.IMUCommData = imuComm.IMUConfigData()
           self.IMUCommWrap = alg_contain.AlgContain(self.IMUCommData,
              imuComm.Update_imuProcessTelem, imuComm.SelfInit_imuProcessTelem,
              imuComm.CrossInit_imuProcessTelem)
           self.IMUCommWrap.ModelTag = "imuSensorDecode"

           self.CSSWlsEstFSWConfig = cssWlsEst.CSSWLSConfig()
           self.CSSWlsWrap = alg_contain.AlgContain(self.CSSWlsEstFSWConfig,
              cssWlsEst.Update_cssWlsEst, cssWlsEst.SelfInit_cssWlsEst,
              cssWlsEst.CrossInit_cssWlsEst)
           self.CSSWlsWrap.ModelTag = "CSSWlsEst"

           self.sunSafePointData = sunSafePoint.sunSafePointConfig()
           self.sunSafePointWrap = alg_contain.AlgContain(self.sunSafePointData,
              sunSafePoint.Update_sunSafePoint, sunSafePoint.SelfInit_sunSafePoint,
              sunSafePoint.CrossInit_sunSafePoint)
           self.sunSafePointWrap.ModelTag = "sunSafePoint"

           self.MRP_SteeringSafeData = MRP_Steering.MRP_SteeringConfig()
           self.MRP_SteeringWrap = alg_contain.AlgContain(self.MRP_SteeringSafeData,
              MRP_Steering.Update_MRP_Steering, MRP_Steering.SelfInit_MRP_Steering,
              MRP_Steering.CrossInit_MRP_Steering)
           self.MRP_SteeringWrap.ModelTag = "MRP_Steering"

           self.sunSafeACSData = sunSafeACS.sunSafeACSConfig()
           self.sunSafeACSWrap = alg_contain.AlgContain(self.sunSafeACSData,
              sunSafeACS.Update_sunSafeACS, sunSafeACS.SelfInit_sunSafeACS,
              sunSafeACS.CrossInit_sunSafeACS)
           self.sunSafeACSWrap.ModelTag = "sunSafeACS"

           self.attMnvrPointData = attRefGen.attRefGenConfig()
           self.attMnvrPointWrap = alg_contain.AlgContain(self.attMnvrPointData,
              attRefGen.Update_attRefGen, attRefGen.SelfInit_attRefGen,
              attRefGen.CrossInit_attRefGen)
           self.attMnvrPointWrap.ModelTag = "attMnvrPoint"

           self.MRP_SteeringRWAData = MRP_Steering.MRP_SteeringConfig()
           self.MRP_SteeringRWAWrap = alg_contain.AlgContain(self.MRP_SteeringRWAData,
              MRP_Steering.Update_MRP_Steering, MRP_Steering.SelfInit_MRP_Steering,
              MRP_Steering.CrossInit_MRP_Steering)
           self.MRP_SteeringRWAData.ModelTag = "MRP_SteeringRWA"

           self.MRP_SteeringMOIData = MRP_Steering.MRP_SteeringConfig()
           self.MRP_SteeringMOIWrap = alg_contain.AlgContain(self.MRP_SteeringMOIData,
                                                            MRP_Steering.Update_MRP_Steering, MRP_Steering.SelfInit_MRP_Steering,
                                                            MRP_Steering.CrossInit_MRP_Steering)
           self.MRP_SteeringMOIWrap.ModelTag = "MRP_SteeringMOI"

           self.dvGuidanceData = dvGuidance.dvGuidanceConfig()
           self.dvGuidanceWrap = alg_contain.AlgContain(self.dvGuidanceData,
                                                         dvGuidance.Update_dvGuidance, dvGuidance.SelfInit_dvGuidance,
                                                         dvGuidance.CrossInit_dvGuidance)
           self.dvGuidanceWrap.ModelTag = "dvGuidance"

           self.dvAttEffectData = dvAttEffect.dvAttEffectConfig()
           self.dvAttEffectWrap = alg_contain.AlgContain(self.dvAttEffectData,
                dvAttEffect.Update_dvAttEffect, dvAttEffect.SelfInit_dvAttEffect,
                dvAttEffect.CrossInit_dvAttEffect)
           self.dvAttEffectWrap.ModelTag = "dvAttEffect"

           self.sunPointData = celestialBodyPoint.celestialBodyPointConfig()
           self.sunPointWrap = alg_contain.AlgContain(self.sunPointData,
               celestialBodyPoint.Update_celestialBodyPoint, celestialBodyPoint.SelfInit_celestialBodyPoint,
               celestialBodyPoint.CrossInit_celestialBodyPoint)
           self.sunPointWrap.ModelTag = "sunPoint"

           self.earthPointData = celestialBodyPoint.celestialBodyPointConfig()
           self.earthPointWrap = alg_contain.AlgContain(self.earthPointData,
               celestialBodyPoint.Update_celestialBodyPoint, celestialBodyPoint.SelfInit_celestialBodyPoint,
               celestialBodyPoint.CrossInit_celestialBodyPoint)
           self.earthPointWrap.ModelTag = "earthPoint"

           self.marsPointData = celestialBodyPoint.celestialBodyPointConfig()
           self.marsPointWrap = alg_contain.AlgContain(self.marsPointData,
               celestialBodyPoint.Update_celestialBodyPoint, celestialBodyPoint.SelfInit_celestialBodyPoint,
               celestialBodyPoint.CrossInit_celestialBodyPoint)
           self.marsPointWrap.ModelTag = "marsPoint"

           self.InitAllFSWObjects()

           self.AddModelToTask("sunSafeFSWTask", self.CSSAlgWrap, self.CSSDecodeFSWConfig)
           self.AddModelToTask("sunSafeFSWTask", self.IMUCommWrap, self.IMUCommData)
           self.AddModelToTask("sunSafeFSWTask", self.CSSWlsWrap, self.CSSWlsEstFSWConfig)
           self.AddModelToTask("sunSafeFSWTask", self.sunSafePointWrap,
              self.sunSafePointData)
           self.AddModelToTask("sunSafeFSWTask", self.MRP_SteeringWrap,
              self.MRP_SteeringSafeData)
           self.AddModelToTask("sunSafeFSWTask", self.sunSafeACSWrap,
              self.sunSafeACSData)

           self.AddModelToTask("vehicleAttMnvrFSWTask", self.attMnvrPointWrap,
              self.attMnvrPointData)
           self.AddModelToTask("vehicleAttMnvrFSWTask", self.MRP_SteeringRWAWrap,
              self.MRP_SteeringRWAData)
           self.AddModelToTask("vehicleAttMnvrFSWTask", self.sunSafeACSWrap,
              self.sunSafeACSData)

           self.AddModelToTask("vehicleDVPrepFSWTask", self.dvGuidanceWrap,
                                    self.dvGuidanceData)

           self.AddModelToTask("vehicleDVMnvrFSWTask", self.dvGuidanceWrap,
                                    self.dvGuidanceData)
           self.AddModelToTask("vehicleDVMnvrFSWTask", self.attMnvrPointWrap,
                                    self.attMnvrPointData)
           self.AddModelToTask("vehicleDVMnvrFSWTask", self.MRP_SteeringMOIWrap,
                                    self.MRP_SteeringMOIData)
           self.AddModelToTask("vehicleDVMnvrFSWTask", self.dvAttEffectWrap,
                                    self.dvAttEffectData)

           self.AddModelToTask("sunPointTask", self.sunPointWrap,
               self.sunPointData)

           self.AddModelToTask("earthPointTask", self.earthPointWrap,
               self.earthPointData)

           self.AddModelToTask("marsPointTask", self.marsPointWrap,
               self.marsPointData)

           self.fswProc.disableAllTasks()

           self.createNewEvent("initiateSafeMode", int(1E9), True, ["self.modeRequest == 'safeMode'"],
                                  ["self.fswProc.disableAllTasks()",
                                   "self.enableTask('sunSafeFSWTask')"])
           self.createNewEvent("initiateSunPoint", int(1E9), True, ["self.modeRequest == 'sunPoint'"],
                                 [ "self.fswProc.disableAllTasks()", "self.enableTask('sunPointTask')",
                                   "self.enableTask('vehicleAttMnvrFSWTask')", "self.attMnvrPointData.mnvrActive = False"])
           self.createNewEvent("initiateEarthPoint", int(1E9), True, ["self.modeRequest == 'earthPoint'"],
                                 ["self.fswProc.disableAllTasks()", "self.enableTask('vehicleAttMnvrFSWTask')",
                                  "self.enableTask('earthPointTask')", "self.attMnvrPointData.mnvrActive = False"])
           self.createNewEvent("initiateMarsPoint", int(1E9), True, ["self.modeRequest == 'marsPoint'"],
                                 ["self.fswProc.disableAllTasks()", "self.enableTask('vehicleAttMnvrFSWTask')",
                                  "self.enableTask('marsPointTask')", "self.attMnvrPointData.mnvrActive = False",
                                  "self.attMnvrPointData.mnvrComplete = False",
                                  "self.activateNextRaster()", "self.setEventActivity('completeRaster', True)"])
           self.createNewEvent("initiateDVPrep", int(1E9), True, ["self.modeRequest == 'DVPrep'"],
                                 ["self.fswProc.disableAllTasks()", "self.enableTask('vehicleAttMnvrFSWTask')",
                                  "self.enableTask('vehicleDVPrepFSWTask')", "self.attMnvrPointData.mnvrActive = False",
                                  "self.setEventActivity('startDV', True)"])
           self.createNewEvent("initiateDVMnvr", int(1E9), True, ["self.modeRequest == 'DVMnvr'"],
                                 ["self.fswProc.disableAllTasks()", "self.enableTask('vehicleDVMnvrFSWTask')",
                                  "self.setEventActivity('completeDV', True)"])
           self.createNewEvent("completeDV", int(1E8), False, ["self.dvGuidanceData.burnComplete != 0"],
                            ["self.fswProc.disableAllTasks()", "self.enableTask('vehicleAttMnvrFSWTask')",
                             "self.attMnvrPointData.mnvrActive = False",
                             "self.setEventActivity('initiateSunPoint', True)", "self.modeRequest = 'sunPoint'"])
           self.createNewEvent("startDV", int(1E8), False, ["self.dvGuidanceData.burnStartTime <= self.TotalSim.CurrentNanos"],
                            ["self.modeRequest = 'DVMnvr'", "self.setEventActivity('initiateDVMnvr', True)"])
           self.createNewEvent("mnvrToRaster", int(1E9), False, ["self.attMnvrPointData.mnvrComplete == 1"],
                               ["self.activateNextRaster()", "self.setEventActivity('completeRaster', True)"])
           self.createNewEvent("completeRaster", int(1E9), False, ["self.attMnvrPointData.mnvrComplete == 1"],
                               ["self.initializeRaster()"])

           rastAngRad = 50.0*math.pi/180.0
           self.asteriskAngles = [[rastAngRad, 0.0, 0.0],
                                  [-rastAngRad, 0.0, 0.0],
                                  [-rastAngRad/math.sqrt(2.0), 0.0, -rastAngRad/math.sqrt(2.0)],
                                  [rastAngRad/math.sqrt(2.0), 0.0, rastAngRad/math.sqrt(2.0)],
                                  [0.0, 0.0, rastAngRad],
                                  [0.0, 0.0, -rastAngRad],
                                  [rastAngRad/math.sqrt(2.0), 0.0, -rastAngRad/math.sqrt(2.0)],
                                  [-rastAngRad/math.sqrt(2.0), 0.0, rastAngRad/math.sqrt(2.0)],
                                  [0.0, 0.0, 0.0]]

           rastAngRad = 11.0*math.pi/180.0
           discAngleRad = 16.5*1.6*math.pi/180.0
           rasterTime = 25.0*60.0 + 100.0
           discAngRate = 2.0*discAngleRad/rasterTime
           self.sideScanAngles = [ \
                                    [rastAngRad, 0.0, -discAngleRad],
                                    [0.0, 0.0, 0.0],
                                    [0.0, 0.0, -discAngleRad],
                                    [0.0, 0.0, 0.0],
                                    [-rastAngRad, 0.0, discAngleRad] \
                                    ]
           self.sideScanRate = [ \
                            [0.0, 0.0, -discAngRate],
                            [0.0, 0.0, 0.0],
                            [0.0, 0.0, -discAngRate],
                            [0.0, 0.0, 0.0],
                            [0.0, 0.0, discAngRate]\
                            ]
           self.sideScanTimes = [ rasterTime, 200.0, rasterTime, 200.0, rasterTime]
           self.scanSelector = 0
           self.scanAnglesUse = self.asteriskAngles
           self.scanRate = self.sideScanRate
           self.rasterTimes = self.sideScanTimes

     def initializeRaster(self):
         if(self.scanSelector != 0):
             self.setEventActivity('mnvrToRaster', True)
         else:
             SimulationBaseClass.SetCArray([0.0, 0.0, 0.0], 'double', self.attMnvrPointData.mnvrScanRate)
             self.setEventActivity('initiateSunPoint', True)
             if(self.modeRequest != 'earthPoint'):
                 self.modeRequest = 'sunPoint'
             self.setEventActivity('initiateMarsPoint', True)

     def activateNextRaster(self):
         basePointMatrix = numpy.array(self.baseMarsTrans)
         basePointMatrix = numpy.reshape(basePointMatrix, (3,3))
         offPointAngles = numpy.array(self.scanAnglesUse[self.scanSelector])
         newScanAngles = self.scanRate[self.scanSelector]
         self.attMnvrPointData.totalMnvrTime = self.rasterTimes[self.scanSelector]
         self.scanSelector += 1
         self.scanSelector = self.scanSelector % len(self.scanAnglesUse)
         offPointAngles = numpy.reshape(offPointAngles, (3,1))
         offMatrix = RigidBodyKinematics.Euler1232C(offPointAngles)
         newPointMatrix = numpy.dot(offMatrix, basePointMatrix)
         newPointMatrix = numpy.reshape(newPointMatrix, 9).tolist()
         SimulationBaseClass.SetCArray(newPointMatrix[0], 'double', self.marsPointData.TPoint2Bdy)
         SimulationBaseClass.SetCArray(newScanAngles, 'double', self.attMnvrPointData.mnvrScanRate)
         self.attMnvrPointData.mnvrActive = False
         self.attMnvrPointData.mnvrComplete = 0
         print "Current Raster"
         print [self.TotalSim.CurrentNanos, self.scanSelector]

     def InitializeSimulation(self):
       SimulationBaseClass.SimBaseClass.InitializeSimulation(self)
       self.dyn2FSWInterface.discoverAllMessages()
       self.fsw2DynInterface.discoverAllMessages()

     #
     # Set the static spacecraft parameters
     #
     def SetLocalConfigData(self):
=======
    def __init__(self):
        # Create a sim module as an empty container
        SimulationBaseClass.SimBaseClass.__init__(self)
        self.modeRequest = 'None'
        self.fswProc = self.CreateNewProcess("FSWProcess")
        self.dynProc = self.CreateNewProcess("DynamicsProcess")
        self.dyn2FSWInterface = sim_model.SysInterface()
        self.fsw2DynInterface = sim_model.SysInterface()
        self.dyn2FSWInterface.addNewInterface("DynamicsProcess", "FSWProcess")
        self.fsw2DynInterface.addNewInterface("FSWProcess", "DynamicsProcess")
        self.dynProc.addInterfaceRef(self.dyn2FSWInterface)
        self.fswProc.addInterfaceRef(self.fsw2DynInterface)
        self.dynProc.addTask(self.CreateNewTask("SynchTask", int(1E8)))
        self.dynProc.addTask(self.CreateNewTask("DynamicsTask", int(1E8)))
        self.fswProc.addTask(self.CreateNewTask("sunSafeFSWTask", int(5E8)))
        self.fswProc.addTask(self.CreateNewTask("sunPointTask", int(5E8)))
        self.fswProc.addTask(self.CreateNewTask("earthPointTask", int(5E8)))
        self.fswProc.addTask(self.CreateNewTask("marsPointTask", int(5E8)))
        self.fswProc.addTask(self.CreateNewTask("vehicleDVPrepFSWTask", int(5E8)))
        self.fswProc.addTask(self.CreateNewTask("vehicleAttMnvrFSWTask", int(5E8)))
        self.fswProc.addTask(self.CreateNewTask("vehicleDVMnvrFSWTask", int(5E8)))
        self.LocalConfigData = vehicleConfigData.vehicleConfigData()
        self.SpiceObject = spice_interface.SpiceInterface()
        self.InitCSSHeads()
        # Schedule the first pyramid on the simulated sensor Task
        self.IMUSensor = imu_sensor.ImuSensor()
        self.ACSThrusterDynObject = thruster_dynamics.ThrusterDynamics()
        self.DVThrusterDynObject = thruster_dynamics.ThrusterDynamics()
        self.VehDynObject = six_dof_eom.SixDofEOM()
        self.VehOrbElemObject = orb_elem_convert.OrbElemConvert()
        self.SimpleNavObject = simple_nav.SimpleNav()
        self.solarArrayBore = bore_ang_calc.BoreAngCalc()
        self.highGainBore = bore_ang_calc.BoreAngCalc()
        self.instrumentBore = bore_ang_calc.BoreAngCalc()
        self.clockSynchData = clock_synch.ClockSynch()
        self.InitAllDynObjects()
        self.disableTask("SynchTask")
        self.AddModelToTask("SynchTask", self.clockSynchData)
        self.AddModelToTask("DynamicsTask", self.SpiceObject)
        self.AddModelToTask("DynamicsTask", self.CSSPyramid1HeadA)
        self.AddModelToTask("DynamicsTask", self.CSSPyramid1HeadB)
        self.AddModelToTask("DynamicsTask", self.CSSPyramid1HeadC)
        self.AddModelToTask("DynamicsTask", self.CSSPyramid1HeadD)
        self.AddModelToTask("DynamicsTask", self.CSSPyramid2HeadA)
        self.AddModelToTask("DynamicsTask", self.CSSPyramid2HeadB)
        self.AddModelToTask("DynamicsTask", self.CSSPyramid2HeadC)
        self.AddModelToTask("DynamicsTask", self.CSSPyramid2HeadD)
        self.AddModelToTask("DynamicsTask", self.IMUSensor)
        self.AddModelToTask("DynamicsTask", self.ACSThrusterDynObject)
        self.AddModelToTask("DynamicsTask", self.DVThrusterDynObject)
        self.AddModelToTask("DynamicsTask", self.VehDynObject)
        self.AddModelToTask("DynamicsTask", self.VehOrbElemObject)
        self.AddModelToTask("DynamicsTask", self.SimpleNavObject)
        self.AddModelToTask("DynamicsTask", self.solarArrayBore)
        self.AddModelToTask("DynamicsTask", self.instrumentBore)
        self.AddModelToTask("DynamicsTask", self.highGainBore)

        self.CSSDecodeFSWConfig = cssComm.CSSConfigData()
        self.CSSAlgWrap = alg_contain.AlgContain(self.CSSDecodeFSWConfig,
                                                 cssComm.Update_cssProcessTelem, cssComm.SelfInit_cssProcessTelem,
                                                 cssComm.CrossInit_cssProcessTelem)
        self.CSSAlgWrap.ModelTag = "cssSensorDecode"

        self.IMUCommData = imuComm.IMUConfigData()
        self.IMUCommWrap = alg_contain.AlgContain(self.IMUCommData,
                                                  imuComm.Update_imuProcessTelem, imuComm.SelfInit_imuProcessTelem,
                                                  imuComm.CrossInit_imuProcessTelem)
        self.IMUCommWrap.ModelTag = "imuSensorDecode"

        self.CSSWlsEstFSWConfig = cssWlsEst.CSSWLSConfig()
        self.CSSWlsWrap = alg_contain.AlgContain(self.CSSWlsEstFSWConfig,
                                                 cssWlsEst.Update_cssWlsEst, cssWlsEst.SelfInit_cssWlsEst,
                                                 cssWlsEst.CrossInit_cssWlsEst)
        self.CSSWlsWrap.ModelTag = "CSSWlsEst"

        self.sunSafePointData = sunSafePoint.sunSafePointConfig()
        self.sunSafePointWrap = alg_contain.AlgContain(self.sunSafePointData,
                                                       sunSafePoint.Update_sunSafePoint,
                                                       sunSafePoint.SelfInit_sunSafePoint,
                                                       sunSafePoint.CrossInit_sunSafePoint)
        self.sunSafePointWrap.ModelTag = "sunSafePoint"

        self.MRP_SteeringSafeData = MRP_Steering.MRP_SteeringConfig()
        self.MRP_SteeringWrap = alg_contain.AlgContain(self.MRP_SteeringSafeData,
                                                       MRP_Steering.Update_MRP_Steering,
                                                       MRP_Steering.SelfInit_MRP_Steering,
                                                       MRP_Steering.CrossInit_MRP_Steering)
        self.MRP_SteeringWrap.ModelTag = "MRP_Steering"

        self.sunSafeACSData = sunSafeACS.sunSafeACSConfig()
        self.sunSafeACSWrap = alg_contain.AlgContain(self.sunSafeACSData,
                                                     sunSafeACS.Update_sunSafeACS, sunSafeACS.SelfInit_sunSafeACS,
                                                     sunSafeACS.CrossInit_sunSafeACS)
        self.sunSafeACSWrap.ModelTag = "sunSafeACS"

        self.attMnvrPointData = attRefGen.attRefGenConfig()
        self.attMnvrPointWrap = alg_contain.AlgContain(self.attMnvrPointData,
                                                       attRefGen.Update_attRefGen, attRefGen.SelfInit_attRefGen,
                                                       attRefGen.CrossInit_attRefGen)
        self.attMnvrPointWrap.ModelTag = "attMnvrPoint"

        self.MRP_SteeringRWAData = MRP_Steering.MRP_SteeringConfig()
        self.MRP_SteeringRWAWrap = alg_contain.AlgContain(self.MRP_SteeringRWAData,
                                                          MRP_Steering.Update_MRP_Steering,
                                                          MRP_Steering.SelfInit_MRP_Steering,
                                                          MRP_Steering.CrossInit_MRP_Steering)
        self.MRP_SteeringRWAData.ModelTag = "MRP_SteeringRWA"

        self.MRP_SteeringMOIData = MRP_Steering.MRP_SteeringConfig()
        self.MRP_SteeringMOIWrap = alg_contain.AlgContain(self.MRP_SteeringMOIData,
                                                          MRP_Steering.Update_MRP_Steering,
                                                          MRP_Steering.SelfInit_MRP_Steering,
                                                          MRP_Steering.CrossInit_MRP_Steering)
        self.MRP_SteeringMOIWrap.ModelTag = "MRP_SteeringMOI"

        self.dvGuidanceData = dvGuidance.dvGuidanceConfig()
        self.dvGuidanceWrap = alg_contain.AlgContain(self.dvGuidanceData,
                                                     dvGuidance.Update_dvGuidance, dvGuidance.SelfInit_dvGuidance,
                                                     dvGuidance.CrossInit_dvGuidance)
        self.dvGuidanceWrap.ModelTag = "dvGuidance"

        self.dvAttEffectData = dvAttEffect.dvAttEffectConfig()
        self.dvAttEffectWrap = alg_contain.AlgContain(self.dvAttEffectData,
                                                      dvAttEffect.Update_dvAttEffect, dvAttEffect.SelfInit_dvAttEffect,
                                                      dvAttEffect.CrossInit_dvAttEffect)
        self.dvAttEffectWrap.ModelTag = "dvAttEffect"

        self.sunPointData = celestialBodyPoint.celestialBodyPointConfig()
        self.sunPointWrap = alg_contain.AlgContain(self.sunPointData,
                                                   celestialBodyPoint.Update_celestialBodyPoint,
                                                   celestialBodyPoint.SelfInit_celestialBodyPoint,
                                                   celestialBodyPoint.CrossInit_celestialBodyPoint)
        self.sunPointWrap.ModelTag = "sunPoint"

        self.earthPointData = celestialBodyPoint.celestialBodyPointConfig()
        self.earthPointWrap = alg_contain.AlgContain(self.earthPointData,
                                                     celestialBodyPoint.Update_celestialBodyPoint,
                                                     celestialBodyPoint.SelfInit_celestialBodyPoint,
                                                     celestialBodyPoint.CrossInit_celestialBodyPoint)
        self.earthPointWrap.ModelTag = "earthPoint"

        self.marsPointData = celestialBodyPoint.celestialBodyPointConfig()
        self.marsPointWrap = alg_contain.AlgContain(self.marsPointData,
                                                    celestialBodyPoint.Update_celestialBodyPoint,
                                                    celestialBodyPoint.SelfInit_celestialBodyPoint,
                                                    celestialBodyPoint.CrossInit_celestialBodyPoint)
        self.marsPointWrap.ModelTag = "marsPoint"

        self.InitAllFSWObjects()

        self.AddModelToTask("sunSafeFSWTask", self.CSSAlgWrap, self.CSSDecodeFSWConfig)
        self.AddModelToTask("sunSafeFSWTask", self.IMUCommWrap, self.IMUCommData)
        self.AddModelToTask("sunSafeFSWTask", self.CSSWlsWrap, self.CSSWlsEstFSWConfig)
        self.AddModelToTask("sunSafeFSWTask", self.sunSafePointWrap,
                            self.sunSafePointData)
        self.AddModelToTask("sunSafeFSWTask", self.MRP_SteeringWrap,
                            self.MRP_SteeringSafeData)
        self.AddModelToTask("sunSafeFSWTask", self.sunSafeACSWrap,
                            self.sunSafeACSData)

        self.AddModelToTask("vehicleAttMnvrFSWTask", self.attMnvrPointWrap,
                            self.attMnvrPointData)
        self.AddModelToTask("vehicleAttMnvrFSWTask", self.MRP_SteeringRWAWrap,
                            self.MRP_SteeringRWAData)
        self.AddModelToTask("vehicleAttMnvrFSWTask", self.sunSafeACSWrap,
                            self.sunSafeACSData)

        self.AddModelToTask("vehicleDVPrepFSWTask", self.dvGuidanceWrap,
                            self.dvGuidanceData)

        self.AddModelToTask("vehicleDVMnvrFSWTask", self.dvGuidanceWrap,
                            self.dvGuidanceData)
        self.AddModelToTask("vehicleDVMnvrFSWTask", self.attMnvrPointWrap,
                            self.attMnvrPointData)
        self.AddModelToTask("vehicleDVMnvrFSWTask", self.MRP_SteeringMOIWrap,
                            self.MRP_SteeringMOIData)
        self.AddModelToTask("vehicleDVMnvrFSWTask", self.dvAttEffectWrap,
                            self.dvAttEffectData)

        self.AddModelToTask("sunPointTask", self.sunPointWrap,
                            self.sunPointData)

        self.AddModelToTask("earthPointTask", self.earthPointWrap,
                            self.earthPointData)

        self.AddModelToTask("marsPointTask", self.marsPointWrap,
                            self.marsPointData)

        self.fswProc.disableAllTasks()

        self.createNewEvent("initiateSafeMode", int(1E9), True, ["self.modeRequest == 'safeMode'"],
                            ["self.fswProc.disableAllTasks()",
                             "self.enableTask('sunSafeFSWTask')"])
        self.createNewEvent("initiateSunPoint", int(1E9), True, ["self.modeRequest == 'sunPoint'"],
                            ["self.fswProc.disableAllTasks()", "self.enableTask('sunPointTask')",
                             "self.enableTask('vehicleAttMnvrFSWTask')", "self.attMnvrPointData.mnvrActive = False"])
        self.createNewEvent("initiateEarthPoint", int(1E9), True, ["self.modeRequest == 'earthPoint'"],
                            ["self.fswProc.disableAllTasks()", "self.enableTask('vehicleAttMnvrFSWTask')",
                             "self.enableTask('earthPointTask')", "self.attMnvrPointData.mnvrActive = False"])
        self.createNewEvent("initiateMarsPoint", int(1E9), True, ["self.modeRequest == 'marsPoint'"],
                            ["self.fswProc.disableAllTasks()", "self.enableTask('vehicleAttMnvrFSWTask')",
                             "self.enableTask('marsPointTask')", "self.attMnvrPointData.mnvrActive = False",
                             "self.attMnvrPointData.mnvrComplete = False",
                             "self.activateNextRaster()", "self.setEventActivity('completeRaster', True)"])
        self.createNewEvent("initiateDVPrep", int(1E9), True, ["self.modeRequest == 'DVPrep'"],
                            ["self.fswProc.disableAllTasks()", "self.enableTask('vehicleAttMnvrFSWTask')",
                             "self.enableTask('vehicleDVPrepFSWTask')", "self.attMnvrPointData.mnvrActive = False",
                             "self.setEventActivity('startDV', True)"])
        self.createNewEvent("initiateDVMnvr", int(1E9), True, ["self.modeRequest == 'DVMnvr'"],
                            ["self.fswProc.disableAllTasks()", "self.enableTask('vehicleDVMnvrFSWTask')",
                             "self.setEventActivity('completeDV', True)"])
        self.createNewEvent("completeDV", int(1E8), False, ["self.dvGuidanceData.burnComplete != 0"],
                            ["self.fswProc.disableAllTasks()", "self.enableTask('vehicleAttMnvrFSWTask')",
                             "self.attMnvrPointData.mnvrActive = False",
                             "self.setEventActivity('initiateSunPoint', True)", "self.modeRequest = 'sunPoint'"])
        self.createNewEvent("startDV", int(1E8), False,
                            ["self.dvGuidanceData.burnStartTime <= self.TotalSim.CurrentNanos"],
                            ["self.modeRequest = 'DVMnvr'", "self.setEventActivity('initiateDVMnvr', True)"])
        self.createNewEvent("mnvrToRaster", int(1E9), False, ["self.attMnvrPointData.mnvrComplete == 1"],
                            ["self.activateNextRaster()", "self.setEventActivity('completeRaster', True)"])
        self.createNewEvent("completeRaster", int(1E9), False, ["self.attMnvrPointData.mnvrComplete == 1"],
                            ["self.initializeRaster()"])

        rastAngRad = 50.0 * math.pi / 180.0
        self.asteriskAngles = [[rastAngRad, 0.0, 0.0],
                               [-rastAngRad, 0.0, 0.0],
                               [-rastAngRad / math.sqrt(2.0), 0.0, -rastAngRad / math.sqrt(2.0)],
                               [rastAngRad / math.sqrt(2.0), 0.0, rastAngRad / math.sqrt(2.0)],
                               [0.0, 0.0, rastAngRad],
                               [0.0, 0.0, -rastAngRad],
                               [rastAngRad / math.sqrt(2.0), 0.0, -rastAngRad / math.sqrt(2.0)],
                               [-rastAngRad / math.sqrt(2.0), 0.0, rastAngRad / math.sqrt(2.0)],
                               [0.0, 0.0, 0.0]]

        rastAngRad = 11.0 * math.pi / 180.0
        discAngleRad = 16.5 * 1.6 * math.pi / 180.0
        rasterTime = 25.0 * 60.0 + 100.0
        discAngRate = 2.0 * discAngleRad / rasterTime
        self.sideScanAngles = [ \
            [rastAngRad, 0.0, -discAngleRad],
            [0.0, 0.0, 0.0],
            [0.0, 0.0, -discAngleRad],
            [0.0, 0.0, 0.0],
            [-rastAngRad, 0.0, discAngleRad] \
            ]
        self.sideScanRate = [ \
            [0.0, 0.0, -discAngRate],
            [0.0, 0.0, 0.0],
            [0.0, 0.0, -discAngRate],
            [0.0, 0.0, 0.0],
            [0.0, 0.0, discAngRate] \
            ]
        self.sideScanTimes = [rasterTime, 200.0, rasterTime, 200.0, rasterTime]
        self.scanSelector = 0
        self.scanAnglesUse = self.asteriskAngles
        self.scanRate = self.sideScanRate
        self.rasterTimes = self.sideScanTimes

    def initializeRaster(self):
        if (self.scanSelector != 0):
            self.setEventActivity('mnvrToRaster', True)
        else:
            SimulationBaseClass.SetCArray([0.0, 0.0, 0.0], 'double', self.attMnvrPointData.mnvrScanRate)
            self.setEventActivity('initiateSunPoint', True)
            if (self.modeRequest != 'earthPoint'):
                self.modeRequest = 'sunPoint'
            self.setEventActivity('initiateMarsPoint', True)

    def activateNextRaster(self):
        basePointMatrix = numpy.array(self.baseMarsTrans)
        basePointMatrix = numpy.reshape(basePointMatrix, (3, 3))
        offPointAngles = numpy.array(self.scanAnglesUse[self.scanSelector])
        newScanAngles = self.scanRate[self.scanSelector]
        self.attMnvrPointData.totalMnvrTime = self.rasterTimes[self.scanSelector]
        self.scanSelector += 1
        self.scanSelector = self.scanSelector % len(self.scanAnglesUse)
        offPointAngles = numpy.reshape(offPointAngles, (3, 1))
        offMatrix = RigidBodyKinematics.Euler1232C(offPointAngles)
        newPointMatrix = numpy.dot(offMatrix, basePointMatrix)
        newPointMatrix = numpy.reshape(newPointMatrix, 9).tolist()
        SimulationBaseClass.SetCArray(newPointMatrix[0], 'double', self.marsPointData.TPoint2Bdy)
        SimulationBaseClass.SetCArray(newScanAngles, 'double', self.attMnvrPointData.mnvrScanRate)
        self.attMnvrPointData.mnvrActive = False
        self.attMnvrPointData.mnvrComplete = 0
        print "Current Raster"
        print [self.TotalSim.CurrentNanos, self.scanSelector]

    def InitializeSimulation(self):
        SimulationBaseClass.SimBaseClass.InitializeSimulation(self)
        self.dyn2FSWInterface.discoverAllMessages()
        self.fsw2DynInterface.discoverAllMessages()

    #
    # Set the static spacecraft parameters
    #
    def SetLocalConfigData(self):
>>>>>>> 1c4bc50a
        #
        BS = [1.0, 0.0, 0.0, 0.0, 1.0, 0.0, 0.0, 0.0, 1.0]
        SimulationBaseClass.SetCArray(BS, 'double', self.LocalConfigData.BS)

        Inertia = [1000.0, 0.0, 0.0, 0.0, 800.0, 0.0, 0.0, 0.0, 800]  # kg * m^2
        SimulationBaseClass.SetCArray(Inertia, 'double', self.LocalConfigData.I)

        # adjust the message size by hand if needed
<<<<<<< HEAD
        msgSize = 8*9 + 8*9 + 4 + 8    # the last 8 bytes are a required padding for now
        self.TotalSim.CreateNewMessage("FSWProcess", "adcs_config_data", msgSize, 2)
        self.TotalSim.WriteMessageData("adcs_config_data", msgSize, 0, self.LocalConfigData)


     def SetSpiceObject(self):
       self.SpiceObject.ModelTag = "SpiceInterfaceData"
       self.SpiceObject.SPICEDataPath = self.simBasePath + '/External/EphemerisData/'
       self.SpiceObject.UTCCalInit = "2015 June 15, 00:00:00.0"
       self.SpiceObject.OutputBufferCount = 2
       self.SpiceObject.PlanetNames = spice_interface.StringVector(["earth", "mars", "sun"])
       self.SpiceObject.referenceBase = "MARSIAU"
     def SetIMUSensor(self):
       RotBiasValue = 0.0
       RotNoiseStdValue = 0.000001
       TransBiasValue = 0.0
       TransNoiseStdValue = 1.0E-6
       self.IMUSensor = imu_sensor.ImuSensor()
       self.IMUSensor.SensorPosStr = imu_sensor.DoubleVector([1.5, 0.1, 0.1])
       self.IMUSensor.setStructureToPlatformDCM(0.0, 0.0, 0.0)
       SimulationBaseClass.SetCArray([RotBiasValue, RotBiasValue, RotBiasValue],
          'double', self.IMUSensor.senRotBias)
       SimulationBaseClass.SetCArray([RotNoiseStdValue, RotNoiseStdValue, RotNoiseStdValue],
          'double', self.IMUSensor.senRotNoiseStd)
       SimulationBaseClass.SetCArray([TransBiasValue, TransBiasValue, TransBiasValue],
          'double', self.IMUSensor.senTransBias)
       SimulationBaseClass.SetCArray([TransNoiseStdValue, TransNoiseStdValue, TransNoiseStdValue],
          'double', self.IMUSensor.senTransNoiseStd)
       self.IMUSensor.accelLSB = 2.77E-4*9.80665
       self.IMUSensor.gyroLSB = 8.75E-3*math.pi/180.0

     def SetACSThrusterDynObject(self):
       self.ACSThrusterDynObject.ModelTag = "ACSThrusterDynamics"
       Thruster1 = thruster_dynamics.ThrusterConfigData()
       Thruster1.ThrusterLocation = thruster_dynamics.DoubleVector([-0.86360, -0.82550,  1.79070])
       Thruster1.ThrusterDirection = thruster_dynamics.DoubleVector([1.0, 0.0, 0.0])
       Thruster1.MaxThrust = 0.9
       Thruster1.MinOnTime = 0.020
       Thruster2 = thruster_dynamics.ThrusterConfigData()
       Thruster2.ThrusterLocation = thruster_dynamics.DoubleVector([-0.82550, -0.86360,  1.79070])
       Thruster2.ThrusterDirection = thruster_dynamics.DoubleVector([0.0, 1.0, 0.0])
       Thruster2.MaxThrust = 0.9
       Thruster2.MinOnTime = 0.020
       Thruster3 = thruster_dynamics.ThrusterConfigData()
       Thruster3.ThrusterLocation = thruster_dynamics.DoubleVector([0.82550,  0.86360,  1.79070])
       Thruster3.ThrusterDirection = thruster_dynamics.DoubleVector([0.0, -1.0, 0.0])
       Thruster3.MaxThrust = 0.9
       Thruster3.MinOnTime = 0.020
       Thruster4 = thruster_dynamics.ThrusterConfigData()
       Thruster4.ThrusterLocation = thruster_dynamics.DoubleVector([0.86360,  0.82550,  1.79070])
       Thruster4.ThrusterDirection = thruster_dynamics.DoubleVector([-1.0, 0.0, 0.0])
       Thruster4.MaxThrust = 0.9
       Thruster4.MinOnTime = 0.020
       Thruster5 = thruster_dynamics.ThrusterConfigData()
       Thruster5.ThrusterLocation = thruster_dynamics.DoubleVector([-0.86360, -0.82550,  0.18288])
       Thruster5.ThrusterDirection = thruster_dynamics.DoubleVector([1.0, 0.0, 0.0])
       Thruster5.MaxThrust = 0.9
       Thruster5.MinOnTime = 0.020
       Thruster6 = thruster_dynamics.ThrusterConfigData()
       Thruster6.ThrusterLocation = thruster_dynamics.DoubleVector([-0.82550, -0.86360,  0.18288])
       Thruster6.ThrusterDirection = thruster_dynamics.DoubleVector([0.0, 1.0, 0.0])
       Thruster6.MaxThrust = 0.9
       Thruster6.MinOnTime = 0.020
       Thruster7 = thruster_dynamics.ThrusterConfigData()
       Thruster7.ThrusterLocation = thruster_dynamics.DoubleVector([0.82550,  0.86360,  0.18288])
       Thruster7.ThrusterDirection = thruster_dynamics.DoubleVector([0.0, -1.0, 0.0])
       Thruster7.MaxThrust = 0.9
       Thruster7.MinOnTime = 0.020
       Thruster8 = thruster_dynamics.ThrusterConfigData()
       Thruster8.ThrusterLocation = thruster_dynamics.DoubleVector([0.86360,  0.82550,  0.18288])
       Thruster8.ThrusterDirection = thruster_dynamics.DoubleVector([-1.0, 0.0, 0.0])
       Thruster8.MaxThrust = 0.9
       Thruster8.MinOnTime = 0.020
       self.ACSThrusterDynObject.ThrusterData = \
          thruster_dynamics.ThrusterConfigVector([Thruster1, Thruster2, Thruster3,
             Thruster4, Thruster5, Thruster6, Thruster7, Thruster8])
       ACSpropCM = [0.0, 0.0, 1.2]
       ACSpropMass = 40 #Made up!!!!
       ACSpropRadius = 46.0/2.0/3.2808399/12.0
       sphereInerita = 2.0/5.0*ACSpropMass*ACSpropRadius*ACSpropRadius
       ACSInertia = [sphereInerita, 0, 0, 0, sphereInerita, 0, 0, 0, sphereInerita]
       self.ACSThrusterDynObject.objProps.Mass = ACSpropMass
       SimulationBaseClass.SetCArray(ACSpropCM, 'double', self.ACSThrusterDynObject.objProps.CoM)
       SimulationBaseClass.SetCArray(ACSInertia, 'double', self.ACSThrusterDynObject.objProps.InertiaTensor)

     def SetDVThrusterDynObject(self):
=======
        msgSize = 8 * 9 + 8 * 9 + 4 + 8  # the last 8 bytes are a required padding for now
        self.TotalSim.CreateNewMessage("FSWProcess", "adcs_config_data", msgSize, 2)
        self.TotalSim.WriteMessageData("adcs_config_data", msgSize, 0, self.LocalConfigData)

    def SetSpiceObject(self):
        self.SpiceObject.ModelTag = "SpiceInterfaceData"
        self.SpiceObject.SPICEDataPath = self.simBasePath + '/External/EphemerisData/'
        self.SpiceObject.UTCCalInit = "2015 June 15, 00:00:00.0"
        self.SpiceObject.OutputBufferCount = 2
        self.SpiceObject.PlanetNames = spice_interface.StringVector(["earth", "mars", "sun"])
        self.SpiceObject.referenceBase = "MARSIAU"

    def SetIMUSensor(self):
        RotBiasValue = 0.0
        RotNoiseStdValue = 0.000001
        TransBiasValue = 0.0
        TransNoiseStdValue = 1.0E-6
        self.IMUSensor = imu_sensor.ImuSensor()
        self.IMUSensor.SensorPosStr = imu_sensor.DoubleVector([1.5, 0.1, 0.1])
        self.IMUSensor.setStructureToPlatformDCM(0.0, 0.0, 0.0)
        SimulationBaseClass.SetCArray([RotBiasValue, RotBiasValue, RotBiasValue],
                                      'double', self.IMUSensor.senRotBias)
        SimulationBaseClass.SetCArray([RotNoiseStdValue, RotNoiseStdValue, RotNoiseStdValue],
                                      'double', self.IMUSensor.senRotNoiseStd)
        SimulationBaseClass.SetCArray([TransBiasValue, TransBiasValue, TransBiasValue],
                                      'double', self.IMUSensor.senTransBias)
        SimulationBaseClass.SetCArray([TransNoiseStdValue, TransNoiseStdValue, TransNoiseStdValue],
                                      'double', self.IMUSensor.senTransNoiseStd)
        self.IMUSensor.accelLSB = 2.77E-4 * 9.80665
        self.IMUSensor.gyroLSB = 8.75E-3 * math.pi / 180.0

    def SetACSThrusterDynObject(self):
        self.ACSThrusterDynObject.ModelTag = "ACSThrusterDynamics"
        Thruster1 = thruster_dynamics.ThrusterConfigData()
        Thruster1.ThrusterLocation = thruster_dynamics.DoubleVector([-0.86360, -0.82550, 1.79070])
        Thruster1.ThrusterDirection = thruster_dynamics.DoubleVector([1.0, 0.0, 0.0])
        Thruster1.MaxThrust = 0.9
        Thruster1.MinOnTime = 0.020
        Thruster2 = thruster_dynamics.ThrusterConfigData()
        Thruster2.ThrusterLocation = thruster_dynamics.DoubleVector([-0.82550, -0.86360, 1.79070])
        Thruster2.ThrusterDirection = thruster_dynamics.DoubleVector([0.0, 1.0, 0.0])
        Thruster2.MaxThrust = 0.9
        Thruster2.MinOnTime = 0.020
        Thruster3 = thruster_dynamics.ThrusterConfigData()
        Thruster3.ThrusterLocation = thruster_dynamics.DoubleVector([0.82550, 0.86360, 1.79070])
        Thruster3.ThrusterDirection = thruster_dynamics.DoubleVector([0.0, -1.0, 0.0])
        Thruster3.MaxThrust = 0.9
        Thruster3.MinOnTime = 0.020
        Thruster4 = thruster_dynamics.ThrusterConfigData()
        Thruster4.ThrusterLocation = thruster_dynamics.DoubleVector([0.86360, 0.82550, 1.79070])
        Thruster4.ThrusterDirection = thruster_dynamics.DoubleVector([-1.0, 0.0, 0.0])
        Thruster4.MaxThrust = 0.9
        Thruster4.MinOnTime = 0.020
        Thruster5 = thruster_dynamics.ThrusterConfigData()
        Thruster5.ThrusterLocation = thruster_dynamics.DoubleVector([-0.86360, -0.82550, 0.18288])
        Thruster5.ThrusterDirection = thruster_dynamics.DoubleVector([1.0, 0.0, 0.0])
        Thruster5.MaxThrust = 0.9
        Thruster5.MinOnTime = 0.020
        Thruster6 = thruster_dynamics.ThrusterConfigData()
        Thruster6.ThrusterLocation = thruster_dynamics.DoubleVector([-0.82550, -0.86360, 0.18288])
        Thruster6.ThrusterDirection = thruster_dynamics.DoubleVector([0.0, 1.0, 0.0])
        Thruster6.MaxThrust = 0.9
        Thruster6.MinOnTime = 0.020
        Thruster7 = thruster_dynamics.ThrusterConfigData()
        Thruster7.ThrusterLocation = thruster_dynamics.DoubleVector([0.82550, 0.86360, 0.18288])
        Thruster7.ThrusterDirection = thruster_dynamics.DoubleVector([0.0, -1.0, 0.0])
        Thruster7.MaxThrust = 0.9
        Thruster7.MinOnTime = 0.020
        Thruster8 = thruster_dynamics.ThrusterConfigData()
        Thruster8.ThrusterLocation = thruster_dynamics.DoubleVector([0.86360, 0.82550, 0.18288])
        Thruster8.ThrusterDirection = thruster_dynamics.DoubleVector([-1.0, 0.0, 0.0])
        Thruster8.MaxThrust = 0.9
        Thruster8.MinOnTime = 0.020
        self.ACSThrusterDynObject.ThrusterData = \
            thruster_dynamics.ThrusterConfigVector([Thruster1, Thruster2, Thruster3,
                                                    Thruster4, Thruster5, Thruster6, Thruster7, Thruster8])
        ACSpropCM = [0.0, 0.0, 1.2]
        ACSpropMass = 40  # Made up!!!!
        ACSpropRadius = 46.0 / 2.0 / 3.2808399 / 12.0
        sphereInerita = 2.0 / 5.0 * ACSpropMass * ACSpropRadius * ACSpropRadius
        ACSInertia = [sphereInerita, 0, 0, 0, sphereInerita, 0, 0, 0, sphereInerita]
        self.ACSThrusterDynObject.objProps.Mass = ACSpropMass
        SimulationBaseClass.SetCArray(ACSpropCM, 'double', self.ACSThrusterDynObject.objProps.CoM)
        SimulationBaseClass.SetCArray(ACSInertia, 'double', self.ACSThrusterDynObject.objProps.InertiaTensor)

    def SetDVThrusterDynObject(self):
>>>>>>> 1c4bc50a
        self.DVThrusterDynObject.ModelTag = "DVThrusterDynamics"
        self.DVThrusterDynObject.InputCmds = "dv_thruster_cmds"
        self.DVThrusterDynObject.OutputDataString = "dv_thruster_output"
        allThrusters = []
        dvRadius = 0.256
        DVIsp = 226.7
        maxThrust = 111.33
        minOnTime = 0.020
<<<<<<< HEAD
        i=0
        angleInc = math.radians(60.0)
        while i < 6:
           newThruster = thruster_dynamics.ThrusterConfigData()
           newThruster.ThrusterLocation = thruster_dynamics.DoubleVector(
               [dvRadius*math.cos(i*angleInc), dvRadius*math.sin(i*angleInc), 0.0])
           newThruster.ThrusterDirection = thruster_dynamics.DoubleVector([0.0, 0.0, -1.0])
           newThruster.MaxThrust = maxThrust
           newThruster.MinOnTime = minOnTime
           newThruster.steadyIsp = DVIsp
           allThrusters.append(newThruster)
           i+=1
=======
        i = 0
        angleInc = math.radians(60.0)
        while i < 6:
            newThruster = thruster_dynamics.ThrusterConfigData()
            newThruster.ThrusterLocation = thruster_dynamics.DoubleVector(
                [dvRadius * math.cos(i * angleInc), dvRadius * math.sin(i * angleInc), 0.0])
            newThruster.ThrusterDirection = thruster_dynamics.DoubleVector([0.0, 0.0, -1.0])
            newThruster.MaxThrust = maxThrust
            newThruster.MinOnTime = minOnTime
            newThruster.steadyIsp = DVIsp
            allThrusters.append(newThruster)
            i += 1
>>>>>>> 1c4bc50a

        self.DVThrusterDynObject.ThrusterData = \
            thruster_dynamics.ThrusterConfigVector(allThrusters)

        DVpropCM = [0.0, 0.0, 1.0]
<<<<<<< HEAD
        DVpropMass = 812.3-40 #The 40 comes from the made up ACS number!
        DVpropRadius = 46.0/2.0/3.2808399/12.0
        sphereInerita = 2.0/5.0*DVpropMass*DVpropRadius*DVpropRadius
=======
        DVpropMass = 812.3 - 40  # The 40 comes from the made up ACS number!
        DVpropRadius = 46.0 / 2.0 / 3.2808399 / 12.0
        sphereInerita = 2.0 / 5.0 * DVpropMass * DVpropRadius * DVpropRadius
>>>>>>> 1c4bc50a
        DVInertia = [sphereInerita, 0, 0, 0, sphereInerita, 0, 0, 0, sphereInerita]
        self.DVThrusterDynObject.objProps.Mass = DVpropMass
        SimulationBaseClass.SetCArray(DVpropCM, 'double', self.DVThrusterDynObject.objProps.CoM)
        SimulationBaseClass.SetCArray(DVInertia, 'double', self.DVThrusterDynObject.objProps.InertiaTensor)
<<<<<<< HEAD
     def InitCSSHeads(self):
       #Note the re-use between different instances of the modules.
       #Handy but not required.
       CSSNoiseStd = 0.001 #Standard deviation of white noise
       CSSNoiseBias = 0.0 #Constant bias
       CSSscaleFactor = 500.0E-6 #Scale factor (500 mu-amps) for max measurement
       CSSFOV = 90.0*math.pi/180.0 #90 degree field of view
       CSSKellyFactor = 0.1 #Used to get the curve shape correct for output

       #Platform 1 is forward, platform 2 is back notionally
       CSSPlatform1YPR = [-math.pi/2.0, -math.pi/4.0, -math.pi/2.0]
       CSSPlatform2YPR = [0.0, -math.pi/2.0, 0.0]

       #Initialize one sensor by hand and then init the rest off of it
       self.CSSPyramid1HeadA = coarse_sun_sensor.CoarseSunSensor()
       self.CSSPyramid1HeadA.ModelTag = "CSSPyramid1HeadA"
       self.CSSPyramid1HeadA.SenBias = CSSNoiseBias
       self.CSSPyramid1HeadA.SenNoiseStd = CSSNoiseStd
       self.CSSPyramid1HeadA.setStructureToPlatformDCM(CSSPlatform1YPR[0],
          CSSPlatform1YPR[1], CSSPlatform1YPR[2])
       self.CSSPyramid1HeadA.scaleFactor = CSSscaleFactor
       self.CSSPyramid1HeadA.fov = CSSFOV
       self.CSSPyramid1HeadA.KellyFactor = CSSKellyFactor
       self.CSSPyramid1HeadA.OutputDataMsg = "coarse_sun_data_pyramid1_headA"
       self.CSSPyramid1HeadB = coarse_sun_sensor.CoarseSunSensor(self.CSSPyramid1HeadA)
       self.CSSPyramid1HeadB.ModelTag = "CSSPyramid1HeadB"
       self.CSSPyramid1HeadB.OutputDataMsg = "coarse_sun_data_pyramid1_headB"
       self.CSSPyramid1HeadC = coarse_sun_sensor.CoarseSunSensor(self.CSSPyramid1HeadA)
       self.CSSPyramid1HeadC.ModelTag = "CSSPyramid1HeadC"
       self.CSSPyramid1HeadC.OutputDataMsg = "coarse_sun_data_pyramid1_headC"
       self.CSSPyramid1HeadD = coarse_sun_sensor.CoarseSunSensor(self.CSSPyramid1HeadA)
       self.CSSPyramid1HeadD.ModelTag = "CSSPyramid1HeadD"
       self.CSSPyramid1HeadD.OutputDataMsg = "coarse_sun_data_pyramid1_headD"

       #Set up the sun sensor orientation information
       #Maybe we should add the method call to the SelfInit of the CSS module
       self.CSSPyramid1HeadA.theta = 0.0
       self.CSSPyramid1HeadA.phi = 45.0*math.pi/180.0
       self.CSSPyramid1HeadA.setUnitDirectionVectorWithPerturbation(0.0, 0.0)

       self.CSSPyramid1HeadB.theta = 90.0*math.pi/180.0
       self.CSSPyramid1HeadB.phi = 45.0*math.pi/180.0
       self.CSSPyramid1HeadB.setUnitDirectionVectorWithPerturbation(0.0, 0.0)

       self.CSSPyramid1HeadC.theta = 180.0*math.pi/180.0
       self.CSSPyramid1HeadC.phi = 45.0*math.pi/180.0
       self.CSSPyramid1HeadC.setUnitDirectionVectorWithPerturbation(0.0, 0.0)

       self.CSSPyramid1HeadD.theta = 270.0*math.pi/180.0
       self.CSSPyramid1HeadD.phi = 45*math.pi/180.0
       self.CSSPyramid1HeadD.setUnitDirectionVectorWithPerturbation(0.0, 0.0)

       self.CSSPyramid2HeadA = coarse_sun_sensor.CoarseSunSensor(self.CSSPyramid1HeadA)
       self.CSSPyramid2HeadA.ModelTag = "CSSPyramid2HeadA"
       self.CSSPyramid2HeadA.OutputDataMsg = "coarse_sun_data_pyramid2_headA"
       self.CSSPyramid2HeadA.setStructureToPlatformDCM(CSSPlatform2YPR[0],
          CSSPlatform2YPR[1], CSSPlatform2YPR[2])
       self.CSSPyramid2HeadA.setUnitDirectionVectorWithPerturbation(0.0, 0.0)

       self.CSSPyramid2HeadB = coarse_sun_sensor.CoarseSunSensor(self.CSSPyramid1HeadB)
       self.CSSPyramid2HeadB.ModelTag = "CSSPyramid2HeadB"
       self.CSSPyramid2HeadB.OutputDataMsg = "coarse_sun_data_pyramid2_headB"
       self.CSSPyramid2HeadB.setStructureToPlatformDCM(CSSPlatform2YPR[0],
          CSSPlatform2YPR[1], CSSPlatform2YPR[2])
       self.CSSPyramid2HeadB.setUnitDirectionVectorWithPerturbation(0.0, 0.0)

       self.CSSPyramid2HeadC = coarse_sun_sensor.CoarseSunSensor(self.CSSPyramid1HeadC)
       self.CSSPyramid2HeadC.ModelTag = "CSSPyramid2HeadC"
       self.CSSPyramid2HeadC.OutputDataMsg = "coarse_sun_data_pyramid2_headC"
       self.CSSPyramid2HeadC.setStructureToPlatformDCM(CSSPlatform2YPR[0],
          CSSPlatform2YPR[1], CSSPlatform2YPR[2])
       self.CSSPyramid2HeadC.setUnitDirectionVectorWithPerturbation(0.0, 0.0)

       self.CSSPyramid2HeadD = coarse_sun_sensor.CoarseSunSensor(self.CSSPyramid1HeadD)
       self.CSSPyramid2HeadD.ModelTag = "CSSPyramid2HeadD"
       self.CSSPyramid2HeadD.OutputDataMsg = "coarse_sun_data_pyramid2_headD"
       self.CSSPyramid2HeadD.setStructureToPlatformDCM(CSSPlatform2YPR[0],
          CSSPlatform2YPR[1], CSSPlatform2YPR[2])
       self.CSSPyramid2HeadD.setUnitDirectionVectorWithPerturbation(0.0, 0.0)

     def SetVehDynObject(self):
       self.SunGravBody = six_dof_eom.GravityBodyData()
       self.SunGravBody.BodyMsgName = "sun_planet_data"
       self.SunGravBody.outputMsgName = "sun_display_frame_data"
       self.SunGravBody.mu = 1.32712440018E20 #meters!
       self.SunGravBody.IsCentralBody = True
       self.SunGravBody.IsDisplayBody = True
       self.SunGravBody.UseJParams = False

       JParamsSelect = [2, 3, 4, 5, 6]
       EarthGravFile = self.simBasePath + '/External/LocalGravData/GGM03S.txt'
       MarsGravFile = self.simBasePath +'/External/LocalGravData/GGM2BData.txt'

       self.EarthGravBody = six_dof_eom.GravityBodyData()
       self.EarthGravBody.BodyMsgName = "earth_planet_data"
       self.EarthGravBody.outputMsgName = "earth_display_frame_data"
       self.EarthGravBody.IsCentralBody = False
       self.EarthGravBody.UseJParams = False
       JParams = LoadGravFromFile(EarthGravFile, self.EarthGravBody, JParamsSelect)
       self.EarthGravBody.JParams = six_dof_eom.DoubleVector(JParams)

       self.MarsGravBody = six_dof_eom.GravityBodyData()
       self.MarsGravBody.BodyMsgName = "mars_planet_data"
       self.MarsGravBody.outputMsgName = "mars_display_frame_data"
       self.MarsGravBody.IsCentralBody = False
       self.MarsGravBody.UseJParams = True
       JParams = LoadGravFromFile(MarsGravFile, self.MarsGravBody, JParamsSelect)
       self.MarsGravBody.JParams = six_dof_eom.DoubleVector(JParams)

       self.VehDynObject.ModelTag = "VehicleDynamicsData"
       self.VehDynObject.PositionInit = six_dof_eom.DoubleVector([2.342211275644610E+07*1000.0, -1.503236698659483E+08*1000.0, -1.786319594218582E+04*1000.0])
       self.VehDynObject.VelocityInit = six_dof_eom.DoubleVector([2.896852053342327E+01*1000.0,  4.386175246767674E+00*1000.0, -3.469168621992313E-04*1000.0])
       self.VehDynObject.AttitudeInit = six_dof_eom.DoubleVector([0.4, 0.2, 0.1])
       self.VehDynObject.AttRateInit = six_dof_eom.DoubleVector([0.0001, 0.0, 0.0])
       self.VehDynObject.baseMass = 1500.0 - 812.3
       self.VehDynObject.baseInertiaInit = six_dof_eom.DoubleVector([1000, 0.0, 0.0,
                                                                 0.0, 800.0, 0.0,
                                                                 0.0, 0.0, 800.0])
       self.VehDynObject.T_Str2BdyInit = six_dof_eom.DoubleVector([1.0, 0.0, 0.0,
                                                                   0.0, 1.0, 0.0,
                                                                   0.0, 0.0, 1.0])
       self.VehDynObject.baseCoMInit = six_dof_eom.DoubleVector([0.0, 0.0, 1.0])
       #Add the three gravity bodies in to the simulation
       self.VehDynObject.AddGravityBody(self.SunGravBody)
       self.VehDynObject.AddGravityBody(self.EarthGravBody)
       self.VehDynObject.AddGravityBody(self.MarsGravBody)
       #Here is where the thruster dynamics are attached/scheduled to the overall
       #vehicle dynamics.  Anything that is going to impact the dynamics of the vehicle
       # should be one of these body effectors I think.
       self.VehDynObject.addThrusterSet(self.ACSThrusterDynObject)
       self.VehDynObject.addThrusterSet(self.DVThrusterDynObject)

     def SetVehOrbElemObject(self):
       self.VehOrbElemObject.ModelTag = "VehicleOrbitalElements"
       self.VehOrbElemObject.mu = self.SunGravBody.mu

     def SetsolarArrayBore(self):
       self.solarArrayBore.ModelTag = "solarArrayBoresight"
       self.solarArrayBore.StateString = "inertial_state_output"
       self.solarArrayBore.celBodyString = "sun_display_frame_data"
       self.solarArrayBore.OutputDataString = "solar_array_sun_bore"
       SimulationBaseClass.SetCArray([0.0, 0.0, 1.0], 'double',
                                     self.solarArrayBore.strBoreVec)
     def SethighGainBore(self):
=======

    def InitCSSHeads(self):
        # Note the re-use between different instances of the modules.
        # Handy but not required.
        CSSNoiseStd = 0.001  # Standard deviation of white noise
        CSSNoiseBias = 0.0  # Constant bias
        CSSscaleFactor = 500.0E-6  # Scale factor (500 mu-amps) for max measurement
        CSSFOV = 90.0 * math.pi / 180.0  # 90 degree field of view
        CSSKellyFactor = 0.1  # Used to get the curve shape correct for output

        # Platform 1 is forward, platform 2 is back notionally
        CSSPlatform1YPR = [-math.pi / 2.0, -math.pi / 4.0, -math.pi / 2.0]
        CSSPlatform2YPR = [0.0, -math.pi / 2.0, 0.0]

        # Initialize one sensor by hand and then init the rest off of it
        self.CSSPyramid1HeadA = coarse_sun_sensor.CoarseSunSensor()
        self.CSSPyramid1HeadA.ModelTag = "CSSPyramid1HeadA"
        self.CSSPyramid1HeadA.SenBias = CSSNoiseBias
        self.CSSPyramid1HeadA.SenNoiseStd = CSSNoiseStd
        self.CSSPyramid1HeadA.setStructureToPlatformDCM(CSSPlatform1YPR[0],
                                                        CSSPlatform1YPR[1], CSSPlatform1YPR[2])
        self.CSSPyramid1HeadA.scaleFactor = CSSscaleFactor
        self.CSSPyramid1HeadA.fov = CSSFOV
        self.CSSPyramid1HeadA.KellyFactor = CSSKellyFactor
        self.CSSPyramid1HeadA.OutputDataMsg = "coarse_sun_data_pyramid1_headA"
        self.CSSPyramid1HeadB = coarse_sun_sensor.CoarseSunSensor(self.CSSPyramid1HeadA)
        self.CSSPyramid1HeadB.ModelTag = "CSSPyramid1HeadB"
        self.CSSPyramid1HeadB.OutputDataMsg = "coarse_sun_data_pyramid1_headB"
        self.CSSPyramid1HeadC = coarse_sun_sensor.CoarseSunSensor(self.CSSPyramid1HeadA)
        self.CSSPyramid1HeadC.ModelTag = "CSSPyramid1HeadC"
        self.CSSPyramid1HeadC.OutputDataMsg = "coarse_sun_data_pyramid1_headC"
        self.CSSPyramid1HeadD = coarse_sun_sensor.CoarseSunSensor(self.CSSPyramid1HeadA)
        self.CSSPyramid1HeadD.ModelTag = "CSSPyramid1HeadD"
        self.CSSPyramid1HeadD.OutputDataMsg = "coarse_sun_data_pyramid1_headD"

        # Set up the sun sensor orientation information
        # Maybe we should add the method call to the SelfInit of the CSS module
        self.CSSPyramid1HeadA.theta = 0.0
        self.CSSPyramid1HeadA.phi = 45.0 * math.pi / 180.0
        self.CSSPyramid1HeadA.setUnitDirectionVectorWithPerturbation(0.0, 0.0)

        self.CSSPyramid1HeadB.theta = 90.0 * math.pi / 180.0
        self.CSSPyramid1HeadB.phi = 45.0 * math.pi / 180.0
        self.CSSPyramid1HeadB.setUnitDirectionVectorWithPerturbation(0.0, 0.0)

        self.CSSPyramid1HeadC.theta = 180.0 * math.pi / 180.0
        self.CSSPyramid1HeadC.phi = 45.0 * math.pi / 180.0
        self.CSSPyramid1HeadC.setUnitDirectionVectorWithPerturbation(0.0, 0.0)

        self.CSSPyramid1HeadD.theta = 270.0 * math.pi / 180.0
        self.CSSPyramid1HeadD.phi = 45 * math.pi / 180.0
        self.CSSPyramid1HeadD.setUnitDirectionVectorWithPerturbation(0.0, 0.0)

        self.CSSPyramid2HeadA = coarse_sun_sensor.CoarseSunSensor(self.CSSPyramid1HeadA)
        self.CSSPyramid2HeadA.ModelTag = "CSSPyramid2HeadA"
        self.CSSPyramid2HeadA.OutputDataMsg = "coarse_sun_data_pyramid2_headA"
        self.CSSPyramid2HeadA.setStructureToPlatformDCM(CSSPlatform2YPR[0],
                                                        CSSPlatform2YPR[1], CSSPlatform2YPR[2])
        self.CSSPyramid2HeadA.setUnitDirectionVectorWithPerturbation(0.0, 0.0)

        self.CSSPyramid2HeadB = coarse_sun_sensor.CoarseSunSensor(self.CSSPyramid1HeadB)
        self.CSSPyramid2HeadB.ModelTag = "CSSPyramid2HeadB"
        self.CSSPyramid2HeadB.OutputDataMsg = "coarse_sun_data_pyramid2_headB"
        self.CSSPyramid2HeadB.setStructureToPlatformDCM(CSSPlatform2YPR[0],
                                                        CSSPlatform2YPR[1], CSSPlatform2YPR[2])
        self.CSSPyramid2HeadB.setUnitDirectionVectorWithPerturbation(0.0, 0.0)

        self.CSSPyramid2HeadC = coarse_sun_sensor.CoarseSunSensor(self.CSSPyramid1HeadC)
        self.CSSPyramid2HeadC.ModelTag = "CSSPyramid2HeadC"
        self.CSSPyramid2HeadC.OutputDataMsg = "coarse_sun_data_pyramid2_headC"
        self.CSSPyramid2HeadC.setStructureToPlatformDCM(CSSPlatform2YPR[0],
                                                        CSSPlatform2YPR[1], CSSPlatform2YPR[2])
        self.CSSPyramid2HeadC.setUnitDirectionVectorWithPerturbation(0.0, 0.0)

        self.CSSPyramid2HeadD = coarse_sun_sensor.CoarseSunSensor(self.CSSPyramid1HeadD)
        self.CSSPyramid2HeadD.ModelTag = "CSSPyramid2HeadD"
        self.CSSPyramid2HeadD.OutputDataMsg = "coarse_sun_data_pyramid2_headD"
        self.CSSPyramid2HeadD.setStructureToPlatformDCM(CSSPlatform2YPR[0],
                                                        CSSPlatform2YPR[1], CSSPlatform2YPR[2])
        self.CSSPyramid2HeadD.setUnitDirectionVectorWithPerturbation(0.0, 0.0)

    def SetVehDynObject(self):
        self.SunGravBody = six_dof_eom.GravityBodyData()
        self.SunGravBody.BodyMsgName = "sun_planet_data"
        self.SunGravBody.outputMsgName = "sun_display_frame_data"
        self.SunGravBody.mu = 1.32712440018E20  # meters!
        self.SunGravBody.IsCentralBody = True
        self.SunGravBody.IsDisplayBody = True
        self.SunGravBody.UseJParams = False

        JParamsSelect = [2, 3, 4, 5, 6]
        EarthGravFile = self.simBasePath + '/External/LocalGravData/GGM03S.txt'
        MarsGravFile = self.simBasePath + '/External/LocalGravData/GGM2BData.txt'

        self.EarthGravBody = six_dof_eom.GravityBodyData()
        self.EarthGravBody.BodyMsgName = "earth_planet_data"
        self.EarthGravBody.outputMsgName = "earth_display_frame_data"
        self.EarthGravBody.IsCentralBody = False
        self.EarthGravBody.UseJParams = False
        JParams = LoadGravFromFile(EarthGravFile, self.EarthGravBody, JParamsSelect)
        self.EarthGravBody.JParams = six_dof_eom.DoubleVector(JParams)

        self.MarsGravBody = six_dof_eom.GravityBodyData()
        self.MarsGravBody.BodyMsgName = "mars_planet_data"
        self.MarsGravBody.outputMsgName = "mars_display_frame_data"
        self.MarsGravBody.IsCentralBody = False
        self.MarsGravBody.UseJParams = True
        JParams = LoadGravFromFile(MarsGravFile, self.MarsGravBody, JParamsSelect)
        self.MarsGravBody.JParams = six_dof_eom.DoubleVector(JParams)

        self.VehDynObject.ModelTag = "VehicleDynamicsData"
        self.VehDynObject.PositionInit = six_dof_eom.DoubleVector(
            [2.342211275644610E+07 * 1000.0, -1.503236698659483E+08 * 1000.0, -1.786319594218582E+04 * 1000.0])
        self.VehDynObject.VelocityInit = six_dof_eom.DoubleVector(
            [2.896852053342327E+01 * 1000.0, 4.386175246767674E+00 * 1000.0, -3.469168621992313E-04 * 1000.0])
        self.VehDynObject.AttitudeInit = six_dof_eom.DoubleVector([0.4, 0.2, 0.1])
        self.VehDynObject.AttRateInit = six_dof_eom.DoubleVector([0.0001, 0.0, 0.0])
        self.VehDynObject.baseMass = 1500.0 - 812.3
        self.VehDynObject.baseInertiaInit = six_dof_eom.DoubleVector([1000, 0.0, 0.0,
                                                                      0.0, 800.0, 0.0,
                                                                      0.0, 0.0, 800.0])
        self.VehDynObject.T_Str2BdyInit = six_dof_eom.DoubleVector([1.0, 0.0, 0.0,
                                                                    0.0, 1.0, 0.0,
                                                                    0.0, 0.0, 1.0])
        self.VehDynObject.baseCoMInit = six_dof_eom.DoubleVector([0.0, 0.0, 1.0])
        # Add the three gravity bodies in to the simulation
        self.VehDynObject.AddGravityBody(self.SunGravBody)
        self.VehDynObject.AddGravityBody(self.EarthGravBody)
        self.VehDynObject.AddGravityBody(self.MarsGravBody)
        # Here is where the thruster dynamics are attached/scheduled to the overall
        # vehicle dynamics.  Anything that is going to impact the dynamics of the vehicle
        # should be one of these body effectors I think.
        self.VehDynObject.addThrusterSet(self.ACSThrusterDynObject)
        self.VehDynObject.addThrusterSet(self.DVThrusterDynObject)

    def SetVehOrbElemObject(self):
        self.VehOrbElemObject.ModelTag = "VehicleOrbitalElements"
        self.VehOrbElemObject.mu = self.SunGravBody.mu

    def SetsolarArrayBore(self):
        self.solarArrayBore.ModelTag = "solarArrayBoresight"
        self.solarArrayBore.StateString = "inertial_state_output"
        self.solarArrayBore.celBodyString = "sun_display_frame_data"
        self.solarArrayBore.OutputDataString = "solar_array_sun_bore"
        SimulationBaseClass.SetCArray([0.0, 0.0, 1.0], 'double',
                                      self.solarArrayBore.strBoreVec)

    def SethighGainBore(self):
>>>>>>> 1c4bc50a
        self.highGainBore.ModelTag = "highGainBoresight"
        self.highGainBore.StateString = "inertial_state_output"
        self.highGainBore.celBodyString = "earth_display_frame_data"
        self.highGainBore.OutputDataString = "high_gain_earth_bore"
<<<<<<< HEAD
        angSin = math.sin(23.0*math.pi/180.0)
        angCos = math.cos(23.0*math.pi/180.0)
        SimulationBaseClass.SetCArray([0.0, -angSin, angCos], 'double',
                          self.highGainBore.strBoreVec)

     def SetinstrumentBore(self):
=======
        angSin = math.sin(23.0 * math.pi / 180.0)
        angCos = math.cos(23.0 * math.pi / 180.0)
        SimulationBaseClass.SetCArray([0.0, -angSin, angCos], 'double',
                                      self.highGainBore.strBoreVec)

    def SetinstrumentBore(self):
>>>>>>> 1c4bc50a
        self.instrumentBore.ModelTag = "instrumentBoresight"
        self.instrumentBore.StateString = "inertial_state_output"
        self.instrumentBore.celBodyString = "mars_display_frame_data"
        self.instrumentBore.OutputDataString = "instrument_mars_bore"
        SimulationBaseClass.SetCArray([0.0, 1.0, 0.0], 'double',
<<<<<<< HEAD
           self.instrumentBore.strBoreVec)

     def SetSimpleNavObject(self):
       self.SimpleNavObject.ModelTag = "SimpleNavigation"
       PMatrix = [0.0]*18*18
       PMatrix[0*18+0] = PMatrix[1*18+1] = PMatrix[2*18+2] = 10.0  #Position
       PMatrix[3*18+3] = PMatrix[4*18+4] = PMatrix[5*18+5] = 0.05  #Velocity
       PMatrix[6*18+6] = PMatrix[7*18+7] = PMatrix[8*18+8] = 1.0/3600.0*math.pi/180.0  #Attitude (sigma!)
       PMatrix[9*18+9] = PMatrix[10*18+10] = PMatrix[11*18+11] = 0.001*math.pi/180.0  #Attitude rate
       PMatrix[12*18+12] = PMatrix[13*18+13] = PMatrix[14*18+14] = 0.1*math.pi/180.0  #Sun vector
       PMatrix[15*18+15] = PMatrix[16*18+16] = PMatrix[17*18+17] = 0.003; #Accumulated DV
       errorBounds = [1000.0, 1000.0, 1000.0, #Position
                      1.0, 1.0, 1.0, #Velocity
                      1.6E-2*math.pi/180.0, 1.6E-2*math.pi/180.0, 1.6E-2*math.pi/180.0, #Attitude
                      0.001*math.pi/180.0, 0.001*math.pi/180.0, 0.001*math.pi/180.0, #Attitude Rate
                      5.0*math.pi/180.0, 5.0*math.pi/180.0, 5.0*math.pi/180.0, #Sun vector
                      0.053, 0.053, 0.053] #Accumulated DV
       self.SimpleNavObject.walkBounds = sim_model.DoubleVector(errorBounds)
       self.SimpleNavObject.PMatrix = sim_model.DoubleVector(PMatrix)
       self.SimpleNavObject.crossTrans = True
       self.SimpleNavObject.crossAtt = False
     def SetclockSynchData(self):
       self.clockSynchData.ModelTag = "ClockSynchModel"
       self.clockSynchData.accelFactor = 1.0
       self.clockSynchData.clockOutputName = "clock_synch_data"
       self.clockSynchData.outputBufferCount = 2

     def SetCSSDecodeFSWConfig(self):
       self.CSSDecodeFSWConfig.NumSensors = 8
       self.CSSDecodeFSWConfig.MaxSensorValue = 500E-6
       self.CSSDecodeFSWConfig.OutputDataName = "css_data_aggregate"
       ChebyList = [-1.734963346951471e+06,   3.294117146099591e+06,
               -2.816333294617512e+06,   2.163709942144332e+06,
               -1.488025993860025e+06,   9.107359382775769e+05,
               -4.919712500291216e+05,   2.318436583511218e+05,
               -9.376105045529010e+04,   3.177536873430168e+04,
               -8.704033370738143e+03,   1.816188108176300e+03,
               -2.581556805090373e+02,   1.888418924282780e+01]
       self.CSSDecodeFSWConfig.ChebyCount = len(ChebyList)
       SimulationBaseClass.SetCArray(ChebyList, 'double',
          self.CSSDecodeFSWConfig.KellyCheby)
       CurrentName = cssComm.SensorMsgNameCarrier()
       #Arrays of c-strings are hard for SWIG/python.  Required a bit of care.
       SensorListUse = [
          "coarse_sun_data_pyramid1_headA",
          "coarse_sun_data_pyramid1_headB",
          "coarse_sun_data_pyramid1_headC",
          "coarse_sun_data_pyramid1_headD",
          "coarse_sun_data_pyramid2_headA",
          "coarse_sun_data_pyramid2_headB",
          "coarse_sun_data_pyramid2_headC",
          "coarse_sun_data_pyramid2_headD"
          ]

       i = 0
       for Name in SensorListUse:
          CurrentName.SensorMsgName = Name
          cssComm.SensorNameArray_setitem(self.CSSDecodeFSWConfig.SensorList, i,
             CurrentName)
          i += 1

     def SetIMUCommData(self):
       self.IMUCommData.InputDataName = "imu_meas_data"
       self.IMUCommData.InputPropsName = "adcs_config_data"
       self.IMUCommData.OutputDataName = "parsed_imu_data"
       platform2str = [1.0, 0.0, 0.0, 0.0, 1.0, 0.0, 0.0, 0.0, 1.0]
       SimulationBaseClass.SetCArray(platform2str, 'double',
          self.IMUCommData.platform2StrDCM)

     def SetCSSWlsEstFSWConfig(self):
       self.CSSWlsEstFSWConfig.InputDataName = "css_data_aggregate"
       self.CSSWlsEstFSWConfig.OutputDataName = "css_wls_est"
       self.CSSWlsEstFSWConfig.UseWeights = True
       self.CSSWlsEstFSWConfig.SensorUseThresh = 0.1

       CSSConfigElement = cssWlsEst.SingleCSSConfig()
       CSSConfigElement.CBias = 1.0
       CSSConfigElement.cssNoiseStd = 0.2
       CSSOrientationList = [
          [0.70710678118654746, -0.5, 0.5],
          [0.70710678118654746, -0.5, -0.5],
          [0.70710678118654746, 0.5, -0.5],
          [0.70710678118654746, 0.5, 0.5],
          [-0.70710678118654746, 0, 0.70710678118654757],
          [-0.70710678118654746, 0.70710678118654757, 0.0],
          [-0.70710678118654746, 0, -0.70710678118654757],
          [-0.70710678118654746, -0.70710678118654757, 0.0],
       ]
       i=0
       for CSSHat in CSSOrientationList:
          SimulationBaseClass.SetCArray(CSSHat, 'double', CSSConfigElement.nHatBdy)
          cssWlsEst.CSSWlsConfigArray_setitem(self.CSSWlsEstFSWConfig.CSSData, i,
             CSSConfigElement)
          i += 1

     def SetsunSafePoint(self):
       self.sunSafePointData.outputDataName = "sun_safe_att_err"
       self.sunSafePointData.inputSunVecName = "css_wls_est"
       self.sunSafePointData.inputIMUDataName = "parsed_imu_data"
       self.sunSafePointData.minUnitMag = 0.95
       SimulationBaseClass.SetCArray([0.0, 0.0, 1.0], 'double',
          self.sunSafePointData.sHatBdyCmd)

     def SetMRP_Steering(self):
       self.MRP_SteeringSafeData.K1 = 0.15            # rad/sec
       self.MRP_SteeringSafeData.K3 = 1.0             # rad/sec
       self.MRP_SteeringSafeData.omega_max = 1.5*(math.pi/180.) # rad/sec
       self.MRP_SteeringSafeData.P = 150.0            # N*m*sec
       self.MRP_SteeringSafeData.Ki = -1.0             # N*m  - negative values turn off the integral feedback
       self.MRP_SteeringSafeData.integralLimit = 0.15 # rad
       self.MRP_SteeringSafeData.inputGuidName = "sun_safe_att_err"
       self.MRP_SteeringSafeData.inputVehicleConfigDataName = "adcs_config_data"
       self.MRP_SteeringSafeData.inputNavName = "simple_nav_output"
       self.MRP_SteeringSafeData.outputDataName = "controlTorqueRaw"

     def SetsunSafeACS(self):
       self.sunSafeACSData.inputControlName = "controlTorqueRaw"
       self.sunSafeACSData.thrData.outputDataName = "acs_thruster_cmds"
       self.sunSafeACSData.thrData.minThrustRequest = 0.1
       self.sunSafeACSData.thrData.numEffectors = 8
       self.sunSafeACSData.thrData.maxNumCmds = 2
       onTimeMap = [0.0, 1.0, 0.7,
=======
                                      self.instrumentBore.strBoreVec)

    def SetSimpleNavObject(self):
        self.SimpleNavObject.ModelTag = "SimpleNavigation"
        PMatrix = [0.0] * 18 * 18
        PMatrix[0 * 18 + 0] = PMatrix[1 * 18 + 1] = PMatrix[2 * 18 + 2] = 10.0  # Position
        PMatrix[3 * 18 + 3] = PMatrix[4 * 18 + 4] = PMatrix[5 * 18 + 5] = 0.05  # Velocity
        PMatrix[6 * 18 + 6] = PMatrix[7 * 18 + 7] = PMatrix[
            8 * 18 + 8] = 1.0 / 3600.0 * math.pi / 180.0  # Attitude (sigma!)
        PMatrix[9 * 18 + 9] = PMatrix[10 * 18 + 10] = PMatrix[11 * 18 + 11] = 0.001 * math.pi / 180.0  # Attitude rate
        PMatrix[12 * 18 + 12] = PMatrix[13 * 18 + 13] = PMatrix[14 * 18 + 14] = 0.1 * math.pi / 180.0  # Sun vector
        PMatrix[15 * 18 + 15] = PMatrix[16 * 18 + 16] = PMatrix[17 * 18 + 17] = 0.003;  # Accumulated DV
        errorBounds = [1000.0, 1000.0, 1000.0,  # Position
                       1.0, 1.0, 1.0,  # Velocity
                       1.6E-2 * math.pi / 180.0, 1.6E-2 * math.pi / 180.0, 1.6E-2 * math.pi / 180.0,  # Attitude
                       0.001 * math.pi / 180.0, 0.001 * math.pi / 180.0, 0.001 * math.pi / 180.0,  # Attitude Rate
                       5.0 * math.pi / 180.0, 5.0 * math.pi / 180.0, 5.0 * math.pi / 180.0,  # Sun vector
                       0.053, 0.053, 0.053]  # Accumulated DV
        self.SimpleNavObject.walkBounds = sim_model.DoubleVector(errorBounds)
        self.SimpleNavObject.PMatrix = sim_model.DoubleVector(PMatrix)
        self.SimpleNavObject.crossTrans = True
        self.SimpleNavObject.crossAtt = False

    def SetclockSynchData(self):
        self.clockSynchData.ModelTag = "ClockSynchModel"
        self.clockSynchData.accelFactor = 1.0
        self.clockSynchData.clockOutputName = "clock_synch_data"
        self.clockSynchData.outputBufferCount = 2

    def SetCSSDecodeFSWConfig(self):
        self.CSSDecodeFSWConfig.NumSensors = 8
        self.CSSDecodeFSWConfig.MaxSensorValue = 500E-6
        self.CSSDecodeFSWConfig.OutputDataName = "css_data_aggregate"
        ChebyList = [-1.734963346951471e+06, 3.294117146099591e+06,
                     -2.816333294617512e+06, 2.163709942144332e+06,
                     -1.488025993860025e+06, 9.107359382775769e+05,
                     -4.919712500291216e+05, 2.318436583511218e+05,
                     -9.376105045529010e+04, 3.177536873430168e+04,
                     -8.704033370738143e+03, 1.816188108176300e+03,
                     -2.581556805090373e+02, 1.888418924282780e+01]
        self.CSSDecodeFSWConfig.ChebyCount = len(ChebyList)
        SimulationBaseClass.SetCArray(ChebyList, 'double',
                                      self.CSSDecodeFSWConfig.KellyCheby)
        CurrentName = cssComm.SensorMsgNameCarrier()
        # Arrays of c-strings are hard for SWIG/python.  Required a bit of care.
        SensorListUse = [
            "coarse_sun_data_pyramid1_headA",
            "coarse_sun_data_pyramid1_headB",
            "coarse_sun_data_pyramid1_headC",
            "coarse_sun_data_pyramid1_headD",
            "coarse_sun_data_pyramid2_headA",
            "coarse_sun_data_pyramid2_headB",
            "coarse_sun_data_pyramid2_headC",
            "coarse_sun_data_pyramid2_headD"
        ]

        i = 0
        for Name in SensorListUse:
            CurrentName.SensorMsgName = Name
            cssComm.SensorNameArray_setitem(self.CSSDecodeFSWConfig.SensorList, i,
                                            CurrentName)
            i += 1

    def SetIMUCommData(self):
        self.IMUCommData.InputDataName = "imu_meas_data"
        self.IMUCommData.InputPropsName = "adcs_config_data"
        self.IMUCommData.OutputDataName = "parsed_imu_data"
        platform2str = [1.0, 0.0, 0.0, 0.0, 1.0, 0.0, 0.0, 0.0, 1.0]
        SimulationBaseClass.SetCArray(platform2str, 'double',
                                      self.IMUCommData.platform2StrDCM)

    def SetCSSWlsEstFSWConfig(self):
        self.CSSWlsEstFSWConfig.InputDataName = "css_data_aggregate"
        self.CSSWlsEstFSWConfig.OutputDataName = "css_wls_est"
        self.CSSWlsEstFSWConfig.UseWeights = True
        self.CSSWlsEstFSWConfig.SensorUseThresh = 0.1

        CSSConfigElement = cssWlsEst.SingleCSSConfig()
        CSSConfigElement.CBias = 1.0
        CSSConfigElement.cssNoiseStd = 0.2
        CSSOrientationList = [
            [0.70710678118654746, -0.5, 0.5],
            [0.70710678118654746, -0.5, -0.5],
            [0.70710678118654746, 0.5, -0.5],
            [0.70710678118654746, 0.5, 0.5],
            [-0.70710678118654746, 0, 0.70710678118654757],
            [-0.70710678118654746, 0.70710678118654757, 0.0],
            [-0.70710678118654746, 0, -0.70710678118654757],
            [-0.70710678118654746, -0.70710678118654757, 0.0],
        ]
        i = 0
        for CSSHat in CSSOrientationList:
            SimulationBaseClass.SetCArray(CSSHat, 'double', CSSConfigElement.nHatBdy)
            cssWlsEst.CSSWlsConfigArray_setitem(self.CSSWlsEstFSWConfig.CSSData, i,
                                                CSSConfigElement)
            i += 1

    def SetsunSafePoint(self):
        self.sunSafePointData.outputDataName = "sun_safe_att_err"
        self.sunSafePointData.inputSunVecName = "css_wls_est"
        self.sunSafePointData.inputIMUDataName = "parsed_imu_data"
        self.sunSafePointData.minUnitMag = 0.95
        SimulationBaseClass.SetCArray([0.0, 0.0, 1.0], 'double',
                                      self.sunSafePointData.sHatBdyCmd)

    def SetMRP_Steering(self):
        self.MRP_SteeringSafeData.K1 = 0.15  # rad/sec
        self.MRP_SteeringSafeData.K3 = 1.0  # rad/sec
        self.MRP_SteeringSafeData.omega_max = 1.5 * (math.pi / 180.)  # rad/sec
        self.MRP_SteeringSafeData.P = 150.0  # N*m*sec
        self.MRP_SteeringSafeData.Ki = -1.0  # N*m  - negative values turn off the integral feedback
        self.MRP_SteeringSafeData.integralLimit = 0.15  # rad
        self.MRP_SteeringSafeData.inputGuidName = "sun_safe_att_err"
        self.MRP_SteeringSafeData.inputVehicleConfigDataName = "adcs_config_data"
        self.MRP_SteeringSafeData.inputNavName = "simple_nav_output"
        self.MRP_SteeringSafeData.outputDataName = "controlTorqueRaw"

    def SetsunSafeACS(self):
        self.sunSafeACSData.inputControlName = "controlTorqueRaw"
        self.sunSafeACSData.thrData.outputDataName = "acs_thruster_cmds"
        self.sunSafeACSData.thrData.minThrustRequest = 0.1
        self.sunSafeACSData.thrData.numEffectors = 8
        self.sunSafeACSData.thrData.maxNumCmds = 2
        onTimeMap = [0.0, 1.0, 0.7,
>>>>>>> 1c4bc50a
                     -1.0, 0.0, -0.7,
                     1.0, 0.0, -0.7,
                     0.0, -1.0, 0.7,
                     0.0, -1.0, 0.7,
                     1.0, 0.0, -0.7,
                     -1.0, 0.0, -0.7,
                     0.0, 1.0, 0.7]
<<<<<<< HEAD
       SimulationBaseClass.SetCArray(onTimeMap, 'double',
          self.sunSafeACSData.thrData.thrOnMap)
     def SetattMnvrPoint(self):
       self.attMnvrPointData.inputNavStateName = "simple_nav_output"
       self.attMnvrPointData.inputAttCmdName = "att_cmd_output"
       self.attMnvrPointData.outputDataName = "nom_att_guid_out"
       self.attMnvrPointData.zeroAngleTol = 1.0*math.pi/180.0
       self.attMnvrPointData.mnvrActive = 0
       self.attMnvrPointData.totalMnvrTime = 1000.0
       self.attMnvrPointData.propagateReference = 1

     def SetMRP_SteeringRWA(self):
       self.MRP_SteeringRWAData.K1 = 0.3         # rad/sec
       self.MRP_SteeringRWAData.K3 = 1.0           # rad/sec
       self.MRP_SteeringRWAData.omega_max = 1.5*(math.pi/180.) # rad/sec
       self.MRP_SteeringRWAData.P = 150.0            # N*m*sec
       self.MRP_SteeringRWAData.Ki = -1.0         # N*m  - negative values turn off the integral feedback
       self.MRP_SteeringRWAData.integralLimit = 0.0 # rad
       self.MRP_SteeringRWAData.inputGuidName = "nom_att_guid_out"
       self.MRP_SteeringRWAData.inputVehicleConfigDataName = "adcs_config_data"
       self.MRP_SteeringRWAData.inputNavName = "simple_nav_output"
       self.MRP_SteeringRWAData.outputDataName = "controlTorqueRaw"

     def SetMRP_SteeringMOI(self):
        self.MRP_SteeringMOIData.K1 = 0.9         # rad/sec
        self.MRP_SteeringMOIData.K3 = 3.0           # rad/sec
        self.MRP_SteeringMOIData.omega_max = 1.5*(math.pi/180.) # rad/sec
        self.MRP_SteeringMOIData.P = 200.0            # N*m*sec
        self.MRP_SteeringMOIData.Ki = 11.7         # N*m  - negative values turn off the integral feedback
        self.MRP_SteeringMOIData.integralLimit = 0.5 # rad
=======
        SimulationBaseClass.SetCArray(onTimeMap, 'double',
                                      self.sunSafeACSData.thrData.thrOnMap)

    def SetattMnvrPoint(self):
        self.attMnvrPointData.inputNavStateName = "simple_nav_output"
        self.attMnvrPointData.inputAttCmdName = "att_cmd_output"
        self.attMnvrPointData.outputDataName = "nom_att_guid_out"
        self.attMnvrPointData.zeroAngleTol = 1.0 * math.pi / 180.0
        self.attMnvrPointData.mnvrActive = 0
        self.attMnvrPointData.totalMnvrTime = 1000.0
        self.attMnvrPointData.propagateReference = 1

    def SetMRP_SteeringRWA(self):
        self.MRP_SteeringRWAData.K1 = 0.3  # rad/sec
        self.MRP_SteeringRWAData.K3 = 1.0  # rad/sec
        self.MRP_SteeringRWAData.omega_max = 1.5 * (math.pi / 180.)  # rad/sec
        self.MRP_SteeringRWAData.P = 150.0  # N*m*sec
        self.MRP_SteeringRWAData.Ki = -1.0  # N*m  - negative values turn off the integral feedback
        self.MRP_SteeringRWAData.integralLimit = 0.0  # rad
        self.MRP_SteeringRWAData.inputGuidName = "nom_att_guid_out"
        self.MRP_SteeringRWAData.inputVehicleConfigDataName = "adcs_config_data"
        self.MRP_SteeringRWAData.inputNavName = "simple_nav_output"
        self.MRP_SteeringRWAData.outputDataName = "controlTorqueRaw"

    def SetMRP_SteeringMOI(self):
        self.MRP_SteeringMOIData.K1 = 0.9  # rad/sec
        self.MRP_SteeringMOIData.K3 = 3.0  # rad/sec
        self.MRP_SteeringMOIData.omega_max = 1.5 * (math.pi / 180.)  # rad/sec
        self.MRP_SteeringMOIData.P = 200.0  # N*m*sec
        self.MRP_SteeringMOIData.Ki = 11.7  # N*m  - negative values turn off the integral feedback
        self.MRP_SteeringMOIData.integralLimit = 0.5  # rad
>>>>>>> 1c4bc50a
        self.MRP_SteeringMOIData.inputGuidName = "nom_att_guid_out"
        self.MRP_SteeringMOIData.inputVehicleConfigDataName = "adcs_config_data"
        self.MRP_SteeringMOIData.inputNavName = "simple_nav_output"
        self.MRP_SteeringMOIData.outputDataName = "controlTorqueRaw"

<<<<<<< HEAD
     def SetdvAttEffect(self):
       self.dvAttEffectData.inputControlName = "controlTorqueRaw"
       self.dvAttEffectData.numThrGroups = 2
       newThrGroup = dvAttEffect.ThrustGroupData()
       newThrGroup.outputDataName = "acs_thruster_cmds"
       newThrGroup.minThrustRequest = 0.1
       newThrGroup.numEffectors = 8
       newThrGroup.maxNumCmds = 1
       onTimeMap = [0.0, 0.0, 1.0,
                    0.0, 0.0, -1.0,
                    0.0, 0.0, -1.0,
                    0.0, 0.0, 1.0,
                    0.0, 0.0, 1.0,
                    0.0, 0.0, -1.0,
                    0.0, 0.0, -1.0,
                    0.0, 0.0, 1.0]
       SimulationBaseClass.SetCArray(onTimeMap, 'double', newThrGroup.thrOnMap)
       dvAttEffect.ThrustGroupArray_setitem(self.dvAttEffectData.thrGroups, 0,
                                           newThrGroup)
       newThrGroup.numEffectors = 6
       newThrGroup.maxNumCmds = 6
       newThrGroup.nomThrustOn = 0.52

       newThrGroup.outputDataName = "dv_thruster_cmds"
       matMult = 0.7
       onTimeMap = [0.0, 0.1*matMult, 0.0,
                    -0.0866*matMult, 0.05*matMult, 0.0,
                    -0.0866*matMult, -0.05*matMult, 0.0,
                    0.0, -0.1*matMult, 0.0,
                    0.0866*matMult, -0.05*matMult, 0.0,
                    0.0866*matMult, 0.05*matMult, 0.0]
       SimulationBaseClass.SetCArray(onTimeMap, 'double', newThrGroup.thrOnMap)
       dvAttEffect.ThrustGroupArray_setitem(self.dvAttEffectData.thrGroups, 1,
                                         newThrGroup)
     def SetdvGuidance(self):
       self.dvGuidanceData.outputDataName = "att_cmd_output"
       self.dvGuidanceData.inputNavDataName = "simple_nav_output"
       self.dvGuidanceData.inputMassPropName = "adcs_config_data"
       desiredBurnDir = [1.0, 0.0, 0.0]
       desiredOffAxis = [0.0, 1.0, 0.0]
       Tburn2Body = [0.0, 0.0, 1.0, 0.0, 1.0, 0.0, -1.0, 0.0, 0.0]
       SimulationBaseClass.SetCArray(desiredBurnDir, 'double', self.dvGuidanceData.dvInrtlCmd)
       SimulationBaseClass.SetCArray(Tburn2Body, 'double', self.dvGuidanceData.Tburn2Bdy)
       SimulationBaseClass.SetCArray(desiredOffAxis, 'double', self.dvGuidanceData.dvRotAxis)

     def SetsunPoint(self):
       self.sunPointData.inputNavDataName = "simple_nav_output"
       self.sunPointData.inputCelMessName = "sun_display_frame_data"
       self.sunPointData.outputDataName = "att_cmd_output"
       self.sunPointData.inputSecMessName = "earth_display_frame_data"
       TsunVec2Body = [0.0, 0.0, -1.0, 0.0, 1.0, 0.0, 1.0, 0.0, 0.0]
       SimulationBaseClass.SetCArray(TsunVec2Body, 'double', self.sunPointData.TPoint2Bdy)

     def SetearthPoint(self):
       self.earthPointData.inputNavDataName = "simple_nav_output"
       self.earthPointData.inputCelMessName = "earth_display_frame_data"
       self.earthPointData.outputDataName = "att_cmd_output"
       self.earthPointData.inputSecMessName = "sun_display_frame_data"
       angSin = math.sin(23.0*math.pi/180.0)
       angCos = math.cos(23.0*math.pi/180.0)
       TearthVec2Body = [0.0, 0.0, -1.0, -angSin, angCos, 0.0, angCos, angSin, 0.0]
       SimulationBaseClass.SetCArray(TearthVec2Body, 'double', self.earthPointData.TPoint2Bdy)

     def SetmarsPoint(self):
       self.marsPointData.inputNavDataName = "simple_nav_output"
       self.marsPointData.inputCelMessName = "mars_display_frame_data"
       self.marsPointData.inputSecMessName = "sun_display_frame_data"
       self.marsPointData.outputDataName = "att_cmd_output"
       TmarsVec2Body = [0.0, 0.0, 1.0, 1.0, 0.0, 0.0, 0.0, 1.0, 0.0]
       #TmarsVec2Body = [0.0, -1.0, 0.0, 1.0, 0.0, 0.0, 0.0, 0.0, 1.0]
       self.baseMarsTrans = TmarsVec2Body
       SimulationBaseClass.SetCArray(TmarsVec2Body, 'double', self.marsPointData.TPoint2Bdy)

     def InitAllDynObjects(self):
       self.SetSpiceObject()
       self.SetIMUSensor()
       self.SetACSThrusterDynObject()
       self.SetDVThrusterDynObject()
       self.SetVehDynObject()
       self.SetVehOrbElemObject()
       self.SetSimpleNavObject()
       self.SetsolarArrayBore()
       self.SetinstrumentBore()
       self.SethighGainBore()
       self.SetclockSynchData()

     def InitAllFSWObjects(self):
       self.SetLocalConfigData()
       self.SetCSSDecodeFSWConfig()
       self.SetIMUCommData()
       self.SetCSSWlsEstFSWConfig()
       self.SetsunSafePoint()
       self.SetMRP_Steering()
       self.SetsunSafeACS()
       self.SetattMnvrPoint()
       self.SetMRP_SteeringRWA()
       self.SetMRP_SteeringMOI()
       self.SetdvAttEffect()
       self.SetdvGuidance()
       self.SetsunPoint()
       self.SetearthPoint()
       self.SetmarsPoint()
=======
    def SetdvAttEffect(self):
        self.dvAttEffectData.inputControlName = "controlTorqueRaw"
        self.dvAttEffectData.numThrGroups = 2
        newThrGroup = dvAttEffect.ThrustGroupData()
        newThrGroup.outputDataName = "acs_thruster_cmds"
        newThrGroup.minThrustRequest = 0.1
        newThrGroup.numEffectors = 8
        newThrGroup.maxNumCmds = 1
        onTimeMap = [0.0, 0.0, 1.0,
                     0.0, 0.0, -1.0,
                     0.0, 0.0, -1.0,
                     0.0, 0.0, 1.0,
                     0.0, 0.0, 1.0,
                     0.0, 0.0, -1.0,
                     0.0, 0.0, -1.0,
                     0.0, 0.0, 1.0]
        SimulationBaseClass.SetCArray(onTimeMap, 'double', newThrGroup.thrOnMap)
        dvAttEffect.ThrustGroupArray_setitem(self.dvAttEffectData.thrGroups, 0,
                                             newThrGroup)
        newThrGroup.numEffectors = 6
        newThrGroup.maxNumCmds = 6
        newThrGroup.nomThrustOn = 0.52

        newThrGroup.outputDataName = "dv_thruster_cmds"
        matMult = 0.7
        onTimeMap = [0.0, 0.1 * matMult, 0.0,
                     -0.0866 * matMult, 0.05 * matMult, 0.0,
                     -0.0866 * matMult, -0.05 * matMult, 0.0,
                     0.0, -0.1 * matMult, 0.0,
                     0.0866 * matMult, -0.05 * matMult, 0.0,
                     0.0866 * matMult, 0.05 * matMult, 0.0]
        SimulationBaseClass.SetCArray(onTimeMap, 'double', newThrGroup.thrOnMap)
        dvAttEffect.ThrustGroupArray_setitem(self.dvAttEffectData.thrGroups, 1,
                                             newThrGroup)

    def SetdvGuidance(self):
        self.dvGuidanceData.outputDataName = "att_cmd_output"
        self.dvGuidanceData.inputNavDataName = "simple_nav_output"
        self.dvGuidanceData.inputMassPropName = "adcs_config_data"
        desiredBurnDir = [1.0, 0.0, 0.0]
        desiredOffAxis = [0.0, 1.0, 0.0]
        Tburn2Body = [0.0, 0.0, 1.0, 0.0, 1.0, 0.0, -1.0, 0.0, 0.0]
        SimulationBaseClass.SetCArray(desiredBurnDir, 'double', self.dvGuidanceData.dvInrtlCmd)
        SimulationBaseClass.SetCArray(Tburn2Body, 'double', self.dvGuidanceData.Tburn2Bdy)
        SimulationBaseClass.SetCArray(desiredOffAxis, 'double', self.dvGuidanceData.dvRotAxis)

    def SetsunPoint(self):
        self.sunPointData.inputNavDataName = "simple_nav_output"
        self.sunPointData.inputCelMessName = "sun_display_frame_data"
        self.sunPointData.outputDataName = "att_cmd_output"
        self.sunPointData.inputSecMessName = "earth_display_frame_data"
        TsunVec2Body = [0.0, 0.0, -1.0, 0.0, 1.0, 0.0, 1.0, 0.0, 0.0]
        SimulationBaseClass.SetCArray(TsunVec2Body, 'double', self.sunPointData.TPoint2Bdy)

    def SetearthPoint(self):
        self.earthPointData.inputNavDataName = "simple_nav_output"
        self.earthPointData.inputCelMessName = "earth_display_frame_data"
        self.earthPointData.outputDataName = "att_cmd_output"
        self.earthPointData.inputSecMessName = "sun_display_frame_data"
        angSin = math.sin(23.0 * math.pi / 180.0)
        angCos = math.cos(23.0 * math.pi / 180.0)
        TearthVec2Body = [0.0, 0.0, -1.0, -angSin, angCos, 0.0, angCos, angSin, 0.0]
        SimulationBaseClass.SetCArray(TearthVec2Body, 'double', self.earthPointData.TPoint2Bdy)

    def SetmarsPoint(self):
        self.marsPointData.inputNavDataName = "simple_nav_output"
        self.marsPointData.inputCelMessName = "mars_display_frame_data"
        self.marsPointData.inputSecMessName = "sun_display_frame_data"
        self.marsPointData.outputDataName = "att_cmd_output"
        TmarsVec2Body = [0.0, 0.0, 1.0, 1.0, 0.0, 0.0, 0.0, 1.0, 0.0]
        # TmarsVec2Body = [0.0, -1.0, 0.0, 1.0, 0.0, 0.0, 0.0, 0.0, 1.0]
        self.baseMarsTrans = TmarsVec2Body
        SimulationBaseClass.SetCArray(TmarsVec2Body, 'double', self.marsPointData.TPoint2Bdy)

    def InitAllDynObjects(self):
        self.SetSpiceObject()
        self.SetIMUSensor()
        self.SetACSThrusterDynObject()
        self.SetDVThrusterDynObject()
        self.SetVehDynObject()
        self.SetVehOrbElemObject()
        self.SetSimpleNavObject()
        self.SetsolarArrayBore()
        self.SetinstrumentBore()
        self.SethighGainBore()
        self.SetclockSynchData()

    def InitAllFSWObjects(self):
        self.SetLocalConfigData()
        self.SetCSSDecodeFSWConfig()
        self.SetIMUCommData()
        self.SetCSSWlsEstFSWConfig()
        self.SetsunSafePoint()
        self.SetMRP_Steering()
        self.SetsunSafeACS()
        self.SetattMnvrPoint()
        self.SetMRP_SteeringRWA()
        self.SetMRP_SteeringMOI()
        self.SetdvAttEffect()
        self.SetdvGuidance()
        self.SetsunPoint()
        self.SetearthPoint()
        self.SetmarsPoint()

>>>>>>> 1c4bc50a

# def AddVariableForLogging(self, VarName, LogPeriod = 0):
#   i=0
#   SplitName = VarName.split('.')
#   Subname = '.'
#   Subname = Subname.join(SplitName[1:])
#   NoDotName = ''
#   NoDotName = NoDotName.join(SplitName)
#   NoDotName = NoDotName.translate(None, '[]')
#   #if SplitName[0] in self.NameReplace:
#   #   LogName = self.NameReplace[SplitName[0]] + '.' + Subname
#   if(VarName not in self.VarLogList):
#      RefFunctionString = 'def Get' + NoDotName + '(self):\n'
#      RefFunctionString += '   return self.'+ VarName
#      exec(RefFunctionString)
#      methodHandle = eval('Get' + NoDotName)
#      self.VarLogList[VarName] = SimulationBaseClass.LogBaseClass(VarName, LogPeriod,
#         methodHandle )
#
# def AddVectorForLogging(self, VarName, VarType, StartIndex, StopIndex=0, LogPeriod=0):
#   SplitName = VarName.split('.')
#   Subname = '.'
#   Subname = Subname.join(SplitName[1:])
#   NoDotName = ''
#   NoDotName = NoDotName.join(SplitName) 
#   NoDotName = NoDotName.translate(None, '[]')
#   #LogName = self.NameReplace[SplitName[0]] + '.' + Subname
#   if(VarName in self.VarLogList):
#      return
#   if(type(eval('self.'+VarName)).__name__ == 'SwigPyObject'):
#      RefFunctionString = 'def Get' + NoDotName + '(self):\n'
#      RefFunctionString += '   return ['
#      LoopTerminate = False
#      i=0
#      while not LoopTerminate:
#         RefFunctionString += 'sim_model.' + VarType + 'Array_getitem('
#         RefFunctionString += 'self.'+VarName + ', ' + str(StartIndex + i) + '),'
#         i+=1 
#         if(i > StopIndex-StartIndex):
#            LoopTerminate = True
#   else:
#      RefFunctionString = 'def Get' + NoDotName + '(self):\n'
#      RefFunctionString += '   return ['
#      LoopTerminate = False
#      i=0
#      while not LoopTerminate:
#         RefFunctionString += 'self.'+VarName + '[' +str(StartIndex+i) +'],'
#         i+=1
#         if(i > StopIndex-StartIndex):
#            LoopTerminate = True
#   RefFunctionString = RefFunctionString[:-1] + ']'
#   exec(RefFunctionString)
#   methodHandle = eval('Get' + NoDotName)
#   self.VarLogList[VarName] = SimulationBaseClass.LogBaseClass(VarName, LogPeriod,
#      methodHandle, StopIndex - StartIndex+1)

def LoadGravFromFile(FileName, GravBody, JParamsSelect):
    csvfile = open(FileName, 'rb')
    csvreader = csv.reader(csvfile)
    FirstLine = True
    NextJindex = 0
    AllJParams = []
    for row in csvreader:
        if (FirstLine == True):
            GravBody.mu = float(row[1])
            FirstLine = False
        elif (int(row[0]) == JParamsSelect[NextJindex]):
            LocalJParam = -math.sqrt(2 * JParamsSelect[NextJindex] + 1) * float(row[2])
            AllJParams.append(LocalJParam)
            NextJindex += 1
            if (NextJindex >= len(JParamsSelect)):
                break
    return (AllJParams)<|MERGE_RESOLUTION|>--- conflicted
+++ resolved
@@ -38,296 +38,6 @@
 
 
 class AVSSim(SimulationBaseClass.SimBaseClass):
-<<<<<<< HEAD
-     def __init__(self):
-           #Create a sim module as an empty container
-           SimulationBaseClass.SimBaseClass.__init__(self)
-           self.modeRequest = 'None'
-           self.fswProc = self.CreateNewProcess("FSWProcess")
-           self.dynProc = self.CreateNewProcess("DynamicsProcess")
-           self.dyn2FSWInterface = sim_model.SysInterface()
-           self.fsw2DynInterface = sim_model.SysInterface()
-           self.dyn2FSWInterface.addNewInterface("DynamicsProcess", "FSWProcess")
-           self.fsw2DynInterface.addNewInterface("FSWProcess", "DynamicsProcess")
-           self.dynProc.addInterfaceRef(self.dyn2FSWInterface)
-           self.fswProc.addInterfaceRef(self.fsw2DynInterface)
-           self.dynProc.addTask(self.CreateNewTask("SynchTask", int(1E8)))
-           self.dynProc.addTask(self.CreateNewTask("DynamicsTask", int(1E8)))
-           self.fswProc.addTask(self.CreateNewTask("sunSafeFSWTask", int(5E8)))
-           self.fswProc.addTask(self.CreateNewTask("sunPointTask", int(5E8)))
-           self.fswProc.addTask(self.CreateNewTask("earthPointTask", int(5E8)))
-           self.fswProc.addTask(self.CreateNewTask("marsPointTask", int(5E8)))
-           self.fswProc.addTask(self.CreateNewTask("vehicleDVPrepFSWTask", int(5E8)))
-           self.fswProc.addTask(self.CreateNewTask("vehicleAttMnvrFSWTask", int(5E8)))
-           self.fswProc.addTask(self.CreateNewTask("vehicleDVMnvrFSWTask", int(5E8)))
-           self.LocalConfigData = vehicleConfigData.vehicleConfigData()
-           self.SpiceObject = spice_interface.SpiceInterface()
-           self.InitCSSHeads()
-           #Schedule the first pyramid on the simulated sensor Task
-           self.IMUSensor = imu_sensor.ImuSensor()
-           self.ACSThrusterDynObject = thruster_dynamics.ThrusterDynamics()
-           self.DVThrusterDynObject = thruster_dynamics.ThrusterDynamics()
-           self.VehDynObject = six_dof_eom.SixDofEOM()
-           self.VehOrbElemObject = orb_elem_convert.OrbElemConvert()
-           self.SimpleNavObject = simple_nav.SimpleNav()
-           self.solarArrayBore = bore_ang_calc.BoreAngCalc()
-           self.highGainBore = bore_ang_calc.BoreAngCalc()
-           self.instrumentBore = bore_ang_calc.BoreAngCalc()
-           self.clockSynchData = clock_synch.ClockSynch()
-           self.InitAllDynObjects()
-           self.disableTask("SynchTask")
-           self.AddModelToTask("SynchTask", self.clockSynchData)
-           self.AddModelToTask("DynamicsTask", self.SpiceObject)
-           self.AddModelToTask("DynamicsTask", self.CSSPyramid1HeadA)
-           self.AddModelToTask("DynamicsTask", self.CSSPyramid1HeadB)
-           self.AddModelToTask("DynamicsTask", self.CSSPyramid1HeadC)
-           self.AddModelToTask("DynamicsTask", self.CSSPyramid1HeadD)
-           self.AddModelToTask("DynamicsTask", self.CSSPyramid2HeadA)
-           self.AddModelToTask("DynamicsTask", self.CSSPyramid2HeadB)
-           self.AddModelToTask("DynamicsTask", self.CSSPyramid2HeadC)
-           self.AddModelToTask("DynamicsTask", self.CSSPyramid2HeadD)
-           self.AddModelToTask("DynamicsTask", self.IMUSensor)
-           self.AddModelToTask("DynamicsTask", self.ACSThrusterDynObject)
-           self.AddModelToTask("DynamicsTask", self.DVThrusterDynObject)
-           self.AddModelToTask("DynamicsTask", self.VehDynObject)
-           self.AddModelToTask("DynamicsTask", self.VehOrbElemObject)
-           self.AddModelToTask("DynamicsTask", self.SimpleNavObject)
-           self.AddModelToTask("DynamicsTask", self.solarArrayBore)
-           self.AddModelToTask("DynamicsTask", self.instrumentBore)
-           self.AddModelToTask("DynamicsTask", self.highGainBore)
-
-           self.CSSDecodeFSWConfig = cssComm.CSSConfigData()
-           self.CSSAlgWrap = alg_contain.AlgContain(self.CSSDecodeFSWConfig,
-              cssComm.Update_cssProcessTelem, cssComm.SelfInit_cssProcessTelem,
-              cssComm.CrossInit_cssProcessTelem)
-           self.CSSAlgWrap.ModelTag = "cssSensorDecode"
-
-           self.IMUCommData = imuComm.IMUConfigData()
-           self.IMUCommWrap = alg_contain.AlgContain(self.IMUCommData,
-              imuComm.Update_imuProcessTelem, imuComm.SelfInit_imuProcessTelem,
-              imuComm.CrossInit_imuProcessTelem)
-           self.IMUCommWrap.ModelTag = "imuSensorDecode"
-
-           self.CSSWlsEstFSWConfig = cssWlsEst.CSSWLSConfig()
-           self.CSSWlsWrap = alg_contain.AlgContain(self.CSSWlsEstFSWConfig,
-              cssWlsEst.Update_cssWlsEst, cssWlsEst.SelfInit_cssWlsEst,
-              cssWlsEst.CrossInit_cssWlsEst)
-           self.CSSWlsWrap.ModelTag = "CSSWlsEst"
-
-           self.sunSafePointData = sunSafePoint.sunSafePointConfig()
-           self.sunSafePointWrap = alg_contain.AlgContain(self.sunSafePointData,
-              sunSafePoint.Update_sunSafePoint, sunSafePoint.SelfInit_sunSafePoint,
-              sunSafePoint.CrossInit_sunSafePoint)
-           self.sunSafePointWrap.ModelTag = "sunSafePoint"
-
-           self.MRP_SteeringSafeData = MRP_Steering.MRP_SteeringConfig()
-           self.MRP_SteeringWrap = alg_contain.AlgContain(self.MRP_SteeringSafeData,
-              MRP_Steering.Update_MRP_Steering, MRP_Steering.SelfInit_MRP_Steering,
-              MRP_Steering.CrossInit_MRP_Steering)
-           self.MRP_SteeringWrap.ModelTag = "MRP_Steering"
-
-           self.sunSafeACSData = sunSafeACS.sunSafeACSConfig()
-           self.sunSafeACSWrap = alg_contain.AlgContain(self.sunSafeACSData,
-              sunSafeACS.Update_sunSafeACS, sunSafeACS.SelfInit_sunSafeACS,
-              sunSafeACS.CrossInit_sunSafeACS)
-           self.sunSafeACSWrap.ModelTag = "sunSafeACS"
-
-           self.attMnvrPointData = attRefGen.attRefGenConfig()
-           self.attMnvrPointWrap = alg_contain.AlgContain(self.attMnvrPointData,
-              attRefGen.Update_attRefGen, attRefGen.SelfInit_attRefGen,
-              attRefGen.CrossInit_attRefGen)
-           self.attMnvrPointWrap.ModelTag = "attMnvrPoint"
-
-           self.MRP_SteeringRWAData = MRP_Steering.MRP_SteeringConfig()
-           self.MRP_SteeringRWAWrap = alg_contain.AlgContain(self.MRP_SteeringRWAData,
-              MRP_Steering.Update_MRP_Steering, MRP_Steering.SelfInit_MRP_Steering,
-              MRP_Steering.CrossInit_MRP_Steering)
-           self.MRP_SteeringRWAData.ModelTag = "MRP_SteeringRWA"
-
-           self.MRP_SteeringMOIData = MRP_Steering.MRP_SteeringConfig()
-           self.MRP_SteeringMOIWrap = alg_contain.AlgContain(self.MRP_SteeringMOIData,
-                                                            MRP_Steering.Update_MRP_Steering, MRP_Steering.SelfInit_MRP_Steering,
-                                                            MRP_Steering.CrossInit_MRP_Steering)
-           self.MRP_SteeringMOIWrap.ModelTag = "MRP_SteeringMOI"
-
-           self.dvGuidanceData = dvGuidance.dvGuidanceConfig()
-           self.dvGuidanceWrap = alg_contain.AlgContain(self.dvGuidanceData,
-                                                         dvGuidance.Update_dvGuidance, dvGuidance.SelfInit_dvGuidance,
-                                                         dvGuidance.CrossInit_dvGuidance)
-           self.dvGuidanceWrap.ModelTag = "dvGuidance"
-
-           self.dvAttEffectData = dvAttEffect.dvAttEffectConfig()
-           self.dvAttEffectWrap = alg_contain.AlgContain(self.dvAttEffectData,
-                dvAttEffect.Update_dvAttEffect, dvAttEffect.SelfInit_dvAttEffect,
-                dvAttEffect.CrossInit_dvAttEffect)
-           self.dvAttEffectWrap.ModelTag = "dvAttEffect"
-
-           self.sunPointData = celestialBodyPoint.celestialBodyPointConfig()
-           self.sunPointWrap = alg_contain.AlgContain(self.sunPointData,
-               celestialBodyPoint.Update_celestialBodyPoint, celestialBodyPoint.SelfInit_celestialBodyPoint,
-               celestialBodyPoint.CrossInit_celestialBodyPoint)
-           self.sunPointWrap.ModelTag = "sunPoint"
-
-           self.earthPointData = celestialBodyPoint.celestialBodyPointConfig()
-           self.earthPointWrap = alg_contain.AlgContain(self.earthPointData,
-               celestialBodyPoint.Update_celestialBodyPoint, celestialBodyPoint.SelfInit_celestialBodyPoint,
-               celestialBodyPoint.CrossInit_celestialBodyPoint)
-           self.earthPointWrap.ModelTag = "earthPoint"
-
-           self.marsPointData = celestialBodyPoint.celestialBodyPointConfig()
-           self.marsPointWrap = alg_contain.AlgContain(self.marsPointData,
-               celestialBodyPoint.Update_celestialBodyPoint, celestialBodyPoint.SelfInit_celestialBodyPoint,
-               celestialBodyPoint.CrossInit_celestialBodyPoint)
-           self.marsPointWrap.ModelTag = "marsPoint"
-
-           self.InitAllFSWObjects()
-
-           self.AddModelToTask("sunSafeFSWTask", self.CSSAlgWrap, self.CSSDecodeFSWConfig)
-           self.AddModelToTask("sunSafeFSWTask", self.IMUCommWrap, self.IMUCommData)
-           self.AddModelToTask("sunSafeFSWTask", self.CSSWlsWrap, self.CSSWlsEstFSWConfig)
-           self.AddModelToTask("sunSafeFSWTask", self.sunSafePointWrap,
-              self.sunSafePointData)
-           self.AddModelToTask("sunSafeFSWTask", self.MRP_SteeringWrap,
-              self.MRP_SteeringSafeData)
-           self.AddModelToTask("sunSafeFSWTask", self.sunSafeACSWrap,
-              self.sunSafeACSData)
-
-           self.AddModelToTask("vehicleAttMnvrFSWTask", self.attMnvrPointWrap,
-              self.attMnvrPointData)
-           self.AddModelToTask("vehicleAttMnvrFSWTask", self.MRP_SteeringRWAWrap,
-              self.MRP_SteeringRWAData)
-           self.AddModelToTask("vehicleAttMnvrFSWTask", self.sunSafeACSWrap,
-              self.sunSafeACSData)
-
-           self.AddModelToTask("vehicleDVPrepFSWTask", self.dvGuidanceWrap,
-                                    self.dvGuidanceData)
-
-           self.AddModelToTask("vehicleDVMnvrFSWTask", self.dvGuidanceWrap,
-                                    self.dvGuidanceData)
-           self.AddModelToTask("vehicleDVMnvrFSWTask", self.attMnvrPointWrap,
-                                    self.attMnvrPointData)
-           self.AddModelToTask("vehicleDVMnvrFSWTask", self.MRP_SteeringMOIWrap,
-                                    self.MRP_SteeringMOIData)
-           self.AddModelToTask("vehicleDVMnvrFSWTask", self.dvAttEffectWrap,
-                                    self.dvAttEffectData)
-
-           self.AddModelToTask("sunPointTask", self.sunPointWrap,
-               self.sunPointData)
-
-           self.AddModelToTask("earthPointTask", self.earthPointWrap,
-               self.earthPointData)
-
-           self.AddModelToTask("marsPointTask", self.marsPointWrap,
-               self.marsPointData)
-
-           self.fswProc.disableAllTasks()
-
-           self.createNewEvent("initiateSafeMode", int(1E9), True, ["self.modeRequest == 'safeMode'"],
-                                  ["self.fswProc.disableAllTasks()",
-                                   "self.enableTask('sunSafeFSWTask')"])
-           self.createNewEvent("initiateSunPoint", int(1E9), True, ["self.modeRequest == 'sunPoint'"],
-                                 [ "self.fswProc.disableAllTasks()", "self.enableTask('sunPointTask')",
-                                   "self.enableTask('vehicleAttMnvrFSWTask')", "self.attMnvrPointData.mnvrActive = False"])
-           self.createNewEvent("initiateEarthPoint", int(1E9), True, ["self.modeRequest == 'earthPoint'"],
-                                 ["self.fswProc.disableAllTasks()", "self.enableTask('vehicleAttMnvrFSWTask')",
-                                  "self.enableTask('earthPointTask')", "self.attMnvrPointData.mnvrActive = False"])
-           self.createNewEvent("initiateMarsPoint", int(1E9), True, ["self.modeRequest == 'marsPoint'"],
-                                 ["self.fswProc.disableAllTasks()", "self.enableTask('vehicleAttMnvrFSWTask')",
-                                  "self.enableTask('marsPointTask')", "self.attMnvrPointData.mnvrActive = False",
-                                  "self.attMnvrPointData.mnvrComplete = False",
-                                  "self.activateNextRaster()", "self.setEventActivity('completeRaster', True)"])
-           self.createNewEvent("initiateDVPrep", int(1E9), True, ["self.modeRequest == 'DVPrep'"],
-                                 ["self.fswProc.disableAllTasks()", "self.enableTask('vehicleAttMnvrFSWTask')",
-                                  "self.enableTask('vehicleDVPrepFSWTask')", "self.attMnvrPointData.mnvrActive = False",
-                                  "self.setEventActivity('startDV', True)"])
-           self.createNewEvent("initiateDVMnvr", int(1E9), True, ["self.modeRequest == 'DVMnvr'"],
-                                 ["self.fswProc.disableAllTasks()", "self.enableTask('vehicleDVMnvrFSWTask')",
-                                  "self.setEventActivity('completeDV', True)"])
-           self.createNewEvent("completeDV", int(1E8), False, ["self.dvGuidanceData.burnComplete != 0"],
-                            ["self.fswProc.disableAllTasks()", "self.enableTask('vehicleAttMnvrFSWTask')",
-                             "self.attMnvrPointData.mnvrActive = False",
-                             "self.setEventActivity('initiateSunPoint', True)", "self.modeRequest = 'sunPoint'"])
-           self.createNewEvent("startDV", int(1E8), False, ["self.dvGuidanceData.burnStartTime <= self.TotalSim.CurrentNanos"],
-                            ["self.modeRequest = 'DVMnvr'", "self.setEventActivity('initiateDVMnvr', True)"])
-           self.createNewEvent("mnvrToRaster", int(1E9), False, ["self.attMnvrPointData.mnvrComplete == 1"],
-                               ["self.activateNextRaster()", "self.setEventActivity('completeRaster', True)"])
-           self.createNewEvent("completeRaster", int(1E9), False, ["self.attMnvrPointData.mnvrComplete == 1"],
-                               ["self.initializeRaster()"])
-
-           rastAngRad = 50.0*math.pi/180.0
-           self.asteriskAngles = [[rastAngRad, 0.0, 0.0],
-                                  [-rastAngRad, 0.0, 0.0],
-                                  [-rastAngRad/math.sqrt(2.0), 0.0, -rastAngRad/math.sqrt(2.0)],
-                                  [rastAngRad/math.sqrt(2.0), 0.0, rastAngRad/math.sqrt(2.0)],
-                                  [0.0, 0.0, rastAngRad],
-                                  [0.0, 0.0, -rastAngRad],
-                                  [rastAngRad/math.sqrt(2.0), 0.0, -rastAngRad/math.sqrt(2.0)],
-                                  [-rastAngRad/math.sqrt(2.0), 0.0, rastAngRad/math.sqrt(2.0)],
-                                  [0.0, 0.0, 0.0]]
-
-           rastAngRad = 11.0*math.pi/180.0
-           discAngleRad = 16.5*1.6*math.pi/180.0
-           rasterTime = 25.0*60.0 + 100.0
-           discAngRate = 2.0*discAngleRad/rasterTime
-           self.sideScanAngles = [ \
-                                    [rastAngRad, 0.0, -discAngleRad],
-                                    [0.0, 0.0, 0.0],
-                                    [0.0, 0.0, -discAngleRad],
-                                    [0.0, 0.0, 0.0],
-                                    [-rastAngRad, 0.0, discAngleRad] \
-                                    ]
-           self.sideScanRate = [ \
-                            [0.0, 0.0, -discAngRate],
-                            [0.0, 0.0, 0.0],
-                            [0.0, 0.0, -discAngRate],
-                            [0.0, 0.0, 0.0],
-                            [0.0, 0.0, discAngRate]\
-                            ]
-           self.sideScanTimes = [ rasterTime, 200.0, rasterTime, 200.0, rasterTime]
-           self.scanSelector = 0
-           self.scanAnglesUse = self.asteriskAngles
-           self.scanRate = self.sideScanRate
-           self.rasterTimes = self.sideScanTimes
-
-     def initializeRaster(self):
-         if(self.scanSelector != 0):
-             self.setEventActivity('mnvrToRaster', True)
-         else:
-             SimulationBaseClass.SetCArray([0.0, 0.0, 0.0], 'double', self.attMnvrPointData.mnvrScanRate)
-             self.setEventActivity('initiateSunPoint', True)
-             if(self.modeRequest != 'earthPoint'):
-                 self.modeRequest = 'sunPoint'
-             self.setEventActivity('initiateMarsPoint', True)
-
-     def activateNextRaster(self):
-         basePointMatrix = numpy.array(self.baseMarsTrans)
-         basePointMatrix = numpy.reshape(basePointMatrix, (3,3))
-         offPointAngles = numpy.array(self.scanAnglesUse[self.scanSelector])
-         newScanAngles = self.scanRate[self.scanSelector]
-         self.attMnvrPointData.totalMnvrTime = self.rasterTimes[self.scanSelector]
-         self.scanSelector += 1
-         self.scanSelector = self.scanSelector % len(self.scanAnglesUse)
-         offPointAngles = numpy.reshape(offPointAngles, (3,1))
-         offMatrix = RigidBodyKinematics.Euler1232C(offPointAngles)
-         newPointMatrix = numpy.dot(offMatrix, basePointMatrix)
-         newPointMatrix = numpy.reshape(newPointMatrix, 9).tolist()
-         SimulationBaseClass.SetCArray(newPointMatrix[0], 'double', self.marsPointData.TPoint2Bdy)
-         SimulationBaseClass.SetCArray(newScanAngles, 'double', self.attMnvrPointData.mnvrScanRate)
-         self.attMnvrPointData.mnvrActive = False
-         self.attMnvrPointData.mnvrComplete = 0
-         print "Current Raster"
-         print [self.TotalSim.CurrentNanos, self.scanSelector]
-
-     def InitializeSimulation(self):
-       SimulationBaseClass.SimBaseClass.InitializeSimulation(self)
-       self.dyn2FSWInterface.discoverAllMessages()
-       self.fsw2DynInterface.discoverAllMessages()
-
-     #
-     # Set the static spacecraft parameters
-     #
-     def SetLocalConfigData(self):
-=======
     def __init__(self):
         # Create a sim module as an empty container
         SimulationBaseClass.SimBaseClass.__init__(self)
@@ -624,7 +334,6 @@
     # Set the static spacecraft parameters
     #
     def SetLocalConfigData(self):
->>>>>>> 1c4bc50a
         #
         BS = [1.0, 0.0, 0.0, 0.0, 1.0, 0.0, 0.0, 0.0, 1.0]
         SimulationBaseClass.SetCArray(BS, 'double', self.LocalConfigData.BS)
@@ -633,94 +342,6 @@
         SimulationBaseClass.SetCArray(Inertia, 'double', self.LocalConfigData.I)
 
         # adjust the message size by hand if needed
-<<<<<<< HEAD
-        msgSize = 8*9 + 8*9 + 4 + 8    # the last 8 bytes are a required padding for now
-        self.TotalSim.CreateNewMessage("FSWProcess", "adcs_config_data", msgSize, 2)
-        self.TotalSim.WriteMessageData("adcs_config_data", msgSize, 0, self.LocalConfigData)
-
-
-     def SetSpiceObject(self):
-       self.SpiceObject.ModelTag = "SpiceInterfaceData"
-       self.SpiceObject.SPICEDataPath = self.simBasePath + '/External/EphemerisData/'
-       self.SpiceObject.UTCCalInit = "2015 June 15, 00:00:00.0"
-       self.SpiceObject.OutputBufferCount = 2
-       self.SpiceObject.PlanetNames = spice_interface.StringVector(["earth", "mars", "sun"])
-       self.SpiceObject.referenceBase = "MARSIAU"
-     def SetIMUSensor(self):
-       RotBiasValue = 0.0
-       RotNoiseStdValue = 0.000001
-       TransBiasValue = 0.0
-       TransNoiseStdValue = 1.0E-6
-       self.IMUSensor = imu_sensor.ImuSensor()
-       self.IMUSensor.SensorPosStr = imu_sensor.DoubleVector([1.5, 0.1, 0.1])
-       self.IMUSensor.setStructureToPlatformDCM(0.0, 0.0, 0.0)
-       SimulationBaseClass.SetCArray([RotBiasValue, RotBiasValue, RotBiasValue],
-          'double', self.IMUSensor.senRotBias)
-       SimulationBaseClass.SetCArray([RotNoiseStdValue, RotNoiseStdValue, RotNoiseStdValue],
-          'double', self.IMUSensor.senRotNoiseStd)
-       SimulationBaseClass.SetCArray([TransBiasValue, TransBiasValue, TransBiasValue],
-          'double', self.IMUSensor.senTransBias)
-       SimulationBaseClass.SetCArray([TransNoiseStdValue, TransNoiseStdValue, TransNoiseStdValue],
-          'double', self.IMUSensor.senTransNoiseStd)
-       self.IMUSensor.accelLSB = 2.77E-4*9.80665
-       self.IMUSensor.gyroLSB = 8.75E-3*math.pi/180.0
-
-     def SetACSThrusterDynObject(self):
-       self.ACSThrusterDynObject.ModelTag = "ACSThrusterDynamics"
-       Thruster1 = thruster_dynamics.ThrusterConfigData()
-       Thruster1.ThrusterLocation = thruster_dynamics.DoubleVector([-0.86360, -0.82550,  1.79070])
-       Thruster1.ThrusterDirection = thruster_dynamics.DoubleVector([1.0, 0.0, 0.0])
-       Thruster1.MaxThrust = 0.9
-       Thruster1.MinOnTime = 0.020
-       Thruster2 = thruster_dynamics.ThrusterConfigData()
-       Thruster2.ThrusterLocation = thruster_dynamics.DoubleVector([-0.82550, -0.86360,  1.79070])
-       Thruster2.ThrusterDirection = thruster_dynamics.DoubleVector([0.0, 1.0, 0.0])
-       Thruster2.MaxThrust = 0.9
-       Thruster2.MinOnTime = 0.020
-       Thruster3 = thruster_dynamics.ThrusterConfigData()
-       Thruster3.ThrusterLocation = thruster_dynamics.DoubleVector([0.82550,  0.86360,  1.79070])
-       Thruster3.ThrusterDirection = thruster_dynamics.DoubleVector([0.0, -1.0, 0.0])
-       Thruster3.MaxThrust = 0.9
-       Thruster3.MinOnTime = 0.020
-       Thruster4 = thruster_dynamics.ThrusterConfigData()
-       Thruster4.ThrusterLocation = thruster_dynamics.DoubleVector([0.86360,  0.82550,  1.79070])
-       Thruster4.ThrusterDirection = thruster_dynamics.DoubleVector([-1.0, 0.0, 0.0])
-       Thruster4.MaxThrust = 0.9
-       Thruster4.MinOnTime = 0.020
-       Thruster5 = thruster_dynamics.ThrusterConfigData()
-       Thruster5.ThrusterLocation = thruster_dynamics.DoubleVector([-0.86360, -0.82550,  0.18288])
-       Thruster5.ThrusterDirection = thruster_dynamics.DoubleVector([1.0, 0.0, 0.0])
-       Thruster5.MaxThrust = 0.9
-       Thruster5.MinOnTime = 0.020
-       Thruster6 = thruster_dynamics.ThrusterConfigData()
-       Thruster6.ThrusterLocation = thruster_dynamics.DoubleVector([-0.82550, -0.86360,  0.18288])
-       Thruster6.ThrusterDirection = thruster_dynamics.DoubleVector([0.0, 1.0, 0.0])
-       Thruster6.MaxThrust = 0.9
-       Thruster6.MinOnTime = 0.020
-       Thruster7 = thruster_dynamics.ThrusterConfigData()
-       Thruster7.ThrusterLocation = thruster_dynamics.DoubleVector([0.82550,  0.86360,  0.18288])
-       Thruster7.ThrusterDirection = thruster_dynamics.DoubleVector([0.0, -1.0, 0.0])
-       Thruster7.MaxThrust = 0.9
-       Thruster7.MinOnTime = 0.020
-       Thruster8 = thruster_dynamics.ThrusterConfigData()
-       Thruster8.ThrusterLocation = thruster_dynamics.DoubleVector([0.86360,  0.82550,  0.18288])
-       Thruster8.ThrusterDirection = thruster_dynamics.DoubleVector([-1.0, 0.0, 0.0])
-       Thruster8.MaxThrust = 0.9
-       Thruster8.MinOnTime = 0.020
-       self.ACSThrusterDynObject.ThrusterData = \
-          thruster_dynamics.ThrusterConfigVector([Thruster1, Thruster2, Thruster3,
-             Thruster4, Thruster5, Thruster6, Thruster7, Thruster8])
-       ACSpropCM = [0.0, 0.0, 1.2]
-       ACSpropMass = 40 #Made up!!!!
-       ACSpropRadius = 46.0/2.0/3.2808399/12.0
-       sphereInerita = 2.0/5.0*ACSpropMass*ACSpropRadius*ACSpropRadius
-       ACSInertia = [sphereInerita, 0, 0, 0, sphereInerita, 0, 0, 0, sphereInerita]
-       self.ACSThrusterDynObject.objProps.Mass = ACSpropMass
-       SimulationBaseClass.SetCArray(ACSpropCM, 'double', self.ACSThrusterDynObject.objProps.CoM)
-       SimulationBaseClass.SetCArray(ACSInertia, 'double', self.ACSThrusterDynObject.objProps.InertiaTensor)
-
-     def SetDVThrusterDynObject(self):
-=======
         msgSize = 8 * 9 + 8 * 9 + 4 + 8  # the last 8 bytes are a required padding for now
         self.TotalSim.CreateNewMessage("FSWProcess", "adcs_config_data", msgSize, 2)
         self.TotalSim.WriteMessageData("adcs_config_data", msgSize, 0, self.LocalConfigData)
@@ -807,7 +428,6 @@
         SimulationBaseClass.SetCArray(ACSInertia, 'double', self.ACSThrusterDynObject.objProps.InertiaTensor)
 
     def SetDVThrusterDynObject(self):
->>>>>>> 1c4bc50a
         self.DVThrusterDynObject.ModelTag = "DVThrusterDynamics"
         self.DVThrusterDynObject.InputCmds = "dv_thruster_cmds"
         self.DVThrusterDynObject.OutputDataString = "dv_thruster_output"
@@ -816,20 +436,6 @@
         DVIsp = 226.7
         maxThrust = 111.33
         minOnTime = 0.020
-<<<<<<< HEAD
-        i=0
-        angleInc = math.radians(60.0)
-        while i < 6:
-           newThruster = thruster_dynamics.ThrusterConfigData()
-           newThruster.ThrusterLocation = thruster_dynamics.DoubleVector(
-               [dvRadius*math.cos(i*angleInc), dvRadius*math.sin(i*angleInc), 0.0])
-           newThruster.ThrusterDirection = thruster_dynamics.DoubleVector([0.0, 0.0, -1.0])
-           newThruster.MaxThrust = maxThrust
-           newThruster.MinOnTime = minOnTime
-           newThruster.steadyIsp = DVIsp
-           allThrusters.append(newThruster)
-           i+=1
-=======
         i = 0
         angleInc = math.radians(60.0)
         while i < 6:
@@ -842,171 +448,18 @@
             newThruster.steadyIsp = DVIsp
             allThrusters.append(newThruster)
             i += 1
->>>>>>> 1c4bc50a
 
         self.DVThrusterDynObject.ThrusterData = \
             thruster_dynamics.ThrusterConfigVector(allThrusters)
 
         DVpropCM = [0.0, 0.0, 1.0]
-<<<<<<< HEAD
-        DVpropMass = 812.3-40 #The 40 comes from the made up ACS number!
-        DVpropRadius = 46.0/2.0/3.2808399/12.0
-        sphereInerita = 2.0/5.0*DVpropMass*DVpropRadius*DVpropRadius
-=======
         DVpropMass = 812.3 - 40  # The 40 comes from the made up ACS number!
         DVpropRadius = 46.0 / 2.0 / 3.2808399 / 12.0
         sphereInerita = 2.0 / 5.0 * DVpropMass * DVpropRadius * DVpropRadius
->>>>>>> 1c4bc50a
         DVInertia = [sphereInerita, 0, 0, 0, sphereInerita, 0, 0, 0, sphereInerita]
         self.DVThrusterDynObject.objProps.Mass = DVpropMass
         SimulationBaseClass.SetCArray(DVpropCM, 'double', self.DVThrusterDynObject.objProps.CoM)
         SimulationBaseClass.SetCArray(DVInertia, 'double', self.DVThrusterDynObject.objProps.InertiaTensor)
-<<<<<<< HEAD
-     def InitCSSHeads(self):
-       #Note the re-use between different instances of the modules.
-       #Handy but not required.
-       CSSNoiseStd = 0.001 #Standard deviation of white noise
-       CSSNoiseBias = 0.0 #Constant bias
-       CSSscaleFactor = 500.0E-6 #Scale factor (500 mu-amps) for max measurement
-       CSSFOV = 90.0*math.pi/180.0 #90 degree field of view
-       CSSKellyFactor = 0.1 #Used to get the curve shape correct for output
-
-       #Platform 1 is forward, platform 2 is back notionally
-       CSSPlatform1YPR = [-math.pi/2.0, -math.pi/4.0, -math.pi/2.0]
-       CSSPlatform2YPR = [0.0, -math.pi/2.0, 0.0]
-
-       #Initialize one sensor by hand and then init the rest off of it
-       self.CSSPyramid1HeadA = coarse_sun_sensor.CoarseSunSensor()
-       self.CSSPyramid1HeadA.ModelTag = "CSSPyramid1HeadA"
-       self.CSSPyramid1HeadA.SenBias = CSSNoiseBias
-       self.CSSPyramid1HeadA.SenNoiseStd = CSSNoiseStd
-       self.CSSPyramid1HeadA.setStructureToPlatformDCM(CSSPlatform1YPR[0],
-          CSSPlatform1YPR[1], CSSPlatform1YPR[2])
-       self.CSSPyramid1HeadA.scaleFactor = CSSscaleFactor
-       self.CSSPyramid1HeadA.fov = CSSFOV
-       self.CSSPyramid1HeadA.KellyFactor = CSSKellyFactor
-       self.CSSPyramid1HeadA.OutputDataMsg = "coarse_sun_data_pyramid1_headA"
-       self.CSSPyramid1HeadB = coarse_sun_sensor.CoarseSunSensor(self.CSSPyramid1HeadA)
-       self.CSSPyramid1HeadB.ModelTag = "CSSPyramid1HeadB"
-       self.CSSPyramid1HeadB.OutputDataMsg = "coarse_sun_data_pyramid1_headB"
-       self.CSSPyramid1HeadC = coarse_sun_sensor.CoarseSunSensor(self.CSSPyramid1HeadA)
-       self.CSSPyramid1HeadC.ModelTag = "CSSPyramid1HeadC"
-       self.CSSPyramid1HeadC.OutputDataMsg = "coarse_sun_data_pyramid1_headC"
-       self.CSSPyramid1HeadD = coarse_sun_sensor.CoarseSunSensor(self.CSSPyramid1HeadA)
-       self.CSSPyramid1HeadD.ModelTag = "CSSPyramid1HeadD"
-       self.CSSPyramid1HeadD.OutputDataMsg = "coarse_sun_data_pyramid1_headD"
-
-       #Set up the sun sensor orientation information
-       #Maybe we should add the method call to the SelfInit of the CSS module
-       self.CSSPyramid1HeadA.theta = 0.0
-       self.CSSPyramid1HeadA.phi = 45.0*math.pi/180.0
-       self.CSSPyramid1HeadA.setUnitDirectionVectorWithPerturbation(0.0, 0.0)
-
-       self.CSSPyramid1HeadB.theta = 90.0*math.pi/180.0
-       self.CSSPyramid1HeadB.phi = 45.0*math.pi/180.0
-       self.CSSPyramid1HeadB.setUnitDirectionVectorWithPerturbation(0.0, 0.0)
-
-       self.CSSPyramid1HeadC.theta = 180.0*math.pi/180.0
-       self.CSSPyramid1HeadC.phi = 45.0*math.pi/180.0
-       self.CSSPyramid1HeadC.setUnitDirectionVectorWithPerturbation(0.0, 0.0)
-
-       self.CSSPyramid1HeadD.theta = 270.0*math.pi/180.0
-       self.CSSPyramid1HeadD.phi = 45*math.pi/180.0
-       self.CSSPyramid1HeadD.setUnitDirectionVectorWithPerturbation(0.0, 0.0)
-
-       self.CSSPyramid2HeadA = coarse_sun_sensor.CoarseSunSensor(self.CSSPyramid1HeadA)
-       self.CSSPyramid2HeadA.ModelTag = "CSSPyramid2HeadA"
-       self.CSSPyramid2HeadA.OutputDataMsg = "coarse_sun_data_pyramid2_headA"
-       self.CSSPyramid2HeadA.setStructureToPlatformDCM(CSSPlatform2YPR[0],
-          CSSPlatform2YPR[1], CSSPlatform2YPR[2])
-       self.CSSPyramid2HeadA.setUnitDirectionVectorWithPerturbation(0.0, 0.0)
-
-       self.CSSPyramid2HeadB = coarse_sun_sensor.CoarseSunSensor(self.CSSPyramid1HeadB)
-       self.CSSPyramid2HeadB.ModelTag = "CSSPyramid2HeadB"
-       self.CSSPyramid2HeadB.OutputDataMsg = "coarse_sun_data_pyramid2_headB"
-       self.CSSPyramid2HeadB.setStructureToPlatformDCM(CSSPlatform2YPR[0],
-          CSSPlatform2YPR[1], CSSPlatform2YPR[2])
-       self.CSSPyramid2HeadB.setUnitDirectionVectorWithPerturbation(0.0, 0.0)
-
-       self.CSSPyramid2HeadC = coarse_sun_sensor.CoarseSunSensor(self.CSSPyramid1HeadC)
-       self.CSSPyramid2HeadC.ModelTag = "CSSPyramid2HeadC"
-       self.CSSPyramid2HeadC.OutputDataMsg = "coarse_sun_data_pyramid2_headC"
-       self.CSSPyramid2HeadC.setStructureToPlatformDCM(CSSPlatform2YPR[0],
-          CSSPlatform2YPR[1], CSSPlatform2YPR[2])
-       self.CSSPyramid2HeadC.setUnitDirectionVectorWithPerturbation(0.0, 0.0)
-
-       self.CSSPyramid2HeadD = coarse_sun_sensor.CoarseSunSensor(self.CSSPyramid1HeadD)
-       self.CSSPyramid2HeadD.ModelTag = "CSSPyramid2HeadD"
-       self.CSSPyramid2HeadD.OutputDataMsg = "coarse_sun_data_pyramid2_headD"
-       self.CSSPyramid2HeadD.setStructureToPlatformDCM(CSSPlatform2YPR[0],
-          CSSPlatform2YPR[1], CSSPlatform2YPR[2])
-       self.CSSPyramid2HeadD.setUnitDirectionVectorWithPerturbation(0.0, 0.0)
-
-     def SetVehDynObject(self):
-       self.SunGravBody = six_dof_eom.GravityBodyData()
-       self.SunGravBody.BodyMsgName = "sun_planet_data"
-       self.SunGravBody.outputMsgName = "sun_display_frame_data"
-       self.SunGravBody.mu = 1.32712440018E20 #meters!
-       self.SunGravBody.IsCentralBody = True
-       self.SunGravBody.IsDisplayBody = True
-       self.SunGravBody.UseJParams = False
-
-       JParamsSelect = [2, 3, 4, 5, 6]
-       EarthGravFile = self.simBasePath + '/External/LocalGravData/GGM03S.txt'
-       MarsGravFile = self.simBasePath +'/External/LocalGravData/GGM2BData.txt'
-
-       self.EarthGravBody = six_dof_eom.GravityBodyData()
-       self.EarthGravBody.BodyMsgName = "earth_planet_data"
-       self.EarthGravBody.outputMsgName = "earth_display_frame_data"
-       self.EarthGravBody.IsCentralBody = False
-       self.EarthGravBody.UseJParams = False
-       JParams = LoadGravFromFile(EarthGravFile, self.EarthGravBody, JParamsSelect)
-       self.EarthGravBody.JParams = six_dof_eom.DoubleVector(JParams)
-
-       self.MarsGravBody = six_dof_eom.GravityBodyData()
-       self.MarsGravBody.BodyMsgName = "mars_planet_data"
-       self.MarsGravBody.outputMsgName = "mars_display_frame_data"
-       self.MarsGravBody.IsCentralBody = False
-       self.MarsGravBody.UseJParams = True
-       JParams = LoadGravFromFile(MarsGravFile, self.MarsGravBody, JParamsSelect)
-       self.MarsGravBody.JParams = six_dof_eom.DoubleVector(JParams)
-
-       self.VehDynObject.ModelTag = "VehicleDynamicsData"
-       self.VehDynObject.PositionInit = six_dof_eom.DoubleVector([2.342211275644610E+07*1000.0, -1.503236698659483E+08*1000.0, -1.786319594218582E+04*1000.0])
-       self.VehDynObject.VelocityInit = six_dof_eom.DoubleVector([2.896852053342327E+01*1000.0,  4.386175246767674E+00*1000.0, -3.469168621992313E-04*1000.0])
-       self.VehDynObject.AttitudeInit = six_dof_eom.DoubleVector([0.4, 0.2, 0.1])
-       self.VehDynObject.AttRateInit = six_dof_eom.DoubleVector([0.0001, 0.0, 0.0])
-       self.VehDynObject.baseMass = 1500.0 - 812.3
-       self.VehDynObject.baseInertiaInit = six_dof_eom.DoubleVector([1000, 0.0, 0.0,
-                                                                 0.0, 800.0, 0.0,
-                                                                 0.0, 0.0, 800.0])
-       self.VehDynObject.T_Str2BdyInit = six_dof_eom.DoubleVector([1.0, 0.0, 0.0,
-                                                                   0.0, 1.0, 0.0,
-                                                                   0.0, 0.0, 1.0])
-       self.VehDynObject.baseCoMInit = six_dof_eom.DoubleVector([0.0, 0.0, 1.0])
-       #Add the three gravity bodies in to the simulation
-       self.VehDynObject.AddGravityBody(self.SunGravBody)
-       self.VehDynObject.AddGravityBody(self.EarthGravBody)
-       self.VehDynObject.AddGravityBody(self.MarsGravBody)
-       #Here is where the thruster dynamics are attached/scheduled to the overall
-       #vehicle dynamics.  Anything that is going to impact the dynamics of the vehicle
-       # should be one of these body effectors I think.
-       self.VehDynObject.addThrusterSet(self.ACSThrusterDynObject)
-       self.VehDynObject.addThrusterSet(self.DVThrusterDynObject)
-
-     def SetVehOrbElemObject(self):
-       self.VehOrbElemObject.ModelTag = "VehicleOrbitalElements"
-       self.VehOrbElemObject.mu = self.SunGravBody.mu
-
-     def SetsolarArrayBore(self):
-       self.solarArrayBore.ModelTag = "solarArrayBoresight"
-       self.solarArrayBore.StateString = "inertial_state_output"
-       self.solarArrayBore.celBodyString = "sun_display_frame_data"
-       self.solarArrayBore.OutputDataString = "solar_array_sun_bore"
-       SimulationBaseClass.SetCArray([0.0, 0.0, 1.0], 'double',
-                                     self.solarArrayBore.strBoreVec)
-     def SethighGainBore(self):
-=======
 
     def InitCSSHeads(self):
         # Note the re-use between different instances of the modules.
@@ -1155,155 +608,21 @@
                                       self.solarArrayBore.strBoreVec)
 
     def SethighGainBore(self):
->>>>>>> 1c4bc50a
         self.highGainBore.ModelTag = "highGainBoresight"
         self.highGainBore.StateString = "inertial_state_output"
         self.highGainBore.celBodyString = "earth_display_frame_data"
         self.highGainBore.OutputDataString = "high_gain_earth_bore"
-<<<<<<< HEAD
-        angSin = math.sin(23.0*math.pi/180.0)
-        angCos = math.cos(23.0*math.pi/180.0)
-        SimulationBaseClass.SetCArray([0.0, -angSin, angCos], 'double',
-                          self.highGainBore.strBoreVec)
-
-     def SetinstrumentBore(self):
-=======
         angSin = math.sin(23.0 * math.pi / 180.0)
         angCos = math.cos(23.0 * math.pi / 180.0)
         SimulationBaseClass.SetCArray([0.0, -angSin, angCos], 'double',
                                       self.highGainBore.strBoreVec)
 
     def SetinstrumentBore(self):
->>>>>>> 1c4bc50a
         self.instrumentBore.ModelTag = "instrumentBoresight"
         self.instrumentBore.StateString = "inertial_state_output"
         self.instrumentBore.celBodyString = "mars_display_frame_data"
         self.instrumentBore.OutputDataString = "instrument_mars_bore"
         SimulationBaseClass.SetCArray([0.0, 1.0, 0.0], 'double',
-<<<<<<< HEAD
-           self.instrumentBore.strBoreVec)
-
-     def SetSimpleNavObject(self):
-       self.SimpleNavObject.ModelTag = "SimpleNavigation"
-       PMatrix = [0.0]*18*18
-       PMatrix[0*18+0] = PMatrix[1*18+1] = PMatrix[2*18+2] = 10.0  #Position
-       PMatrix[3*18+3] = PMatrix[4*18+4] = PMatrix[5*18+5] = 0.05  #Velocity
-       PMatrix[6*18+6] = PMatrix[7*18+7] = PMatrix[8*18+8] = 1.0/3600.0*math.pi/180.0  #Attitude (sigma!)
-       PMatrix[9*18+9] = PMatrix[10*18+10] = PMatrix[11*18+11] = 0.001*math.pi/180.0  #Attitude rate
-       PMatrix[12*18+12] = PMatrix[13*18+13] = PMatrix[14*18+14] = 0.1*math.pi/180.0  #Sun vector
-       PMatrix[15*18+15] = PMatrix[16*18+16] = PMatrix[17*18+17] = 0.003; #Accumulated DV
-       errorBounds = [1000.0, 1000.0, 1000.0, #Position
-                      1.0, 1.0, 1.0, #Velocity
-                      1.6E-2*math.pi/180.0, 1.6E-2*math.pi/180.0, 1.6E-2*math.pi/180.0, #Attitude
-                      0.001*math.pi/180.0, 0.001*math.pi/180.0, 0.001*math.pi/180.0, #Attitude Rate
-                      5.0*math.pi/180.0, 5.0*math.pi/180.0, 5.0*math.pi/180.0, #Sun vector
-                      0.053, 0.053, 0.053] #Accumulated DV
-       self.SimpleNavObject.walkBounds = sim_model.DoubleVector(errorBounds)
-       self.SimpleNavObject.PMatrix = sim_model.DoubleVector(PMatrix)
-       self.SimpleNavObject.crossTrans = True
-       self.SimpleNavObject.crossAtt = False
-     def SetclockSynchData(self):
-       self.clockSynchData.ModelTag = "ClockSynchModel"
-       self.clockSynchData.accelFactor = 1.0
-       self.clockSynchData.clockOutputName = "clock_synch_data"
-       self.clockSynchData.outputBufferCount = 2
-
-     def SetCSSDecodeFSWConfig(self):
-       self.CSSDecodeFSWConfig.NumSensors = 8
-       self.CSSDecodeFSWConfig.MaxSensorValue = 500E-6
-       self.CSSDecodeFSWConfig.OutputDataName = "css_data_aggregate"
-       ChebyList = [-1.734963346951471e+06,   3.294117146099591e+06,
-               -2.816333294617512e+06,   2.163709942144332e+06,
-               -1.488025993860025e+06,   9.107359382775769e+05,
-               -4.919712500291216e+05,   2.318436583511218e+05,
-               -9.376105045529010e+04,   3.177536873430168e+04,
-               -8.704033370738143e+03,   1.816188108176300e+03,
-               -2.581556805090373e+02,   1.888418924282780e+01]
-       self.CSSDecodeFSWConfig.ChebyCount = len(ChebyList)
-       SimulationBaseClass.SetCArray(ChebyList, 'double',
-          self.CSSDecodeFSWConfig.KellyCheby)
-       CurrentName = cssComm.SensorMsgNameCarrier()
-       #Arrays of c-strings are hard for SWIG/python.  Required a bit of care.
-       SensorListUse = [
-          "coarse_sun_data_pyramid1_headA",
-          "coarse_sun_data_pyramid1_headB",
-          "coarse_sun_data_pyramid1_headC",
-          "coarse_sun_data_pyramid1_headD",
-          "coarse_sun_data_pyramid2_headA",
-          "coarse_sun_data_pyramid2_headB",
-          "coarse_sun_data_pyramid2_headC",
-          "coarse_sun_data_pyramid2_headD"
-          ]
-
-       i = 0
-       for Name in SensorListUse:
-          CurrentName.SensorMsgName = Name
-          cssComm.SensorNameArray_setitem(self.CSSDecodeFSWConfig.SensorList, i,
-             CurrentName)
-          i += 1
-
-     def SetIMUCommData(self):
-       self.IMUCommData.InputDataName = "imu_meas_data"
-       self.IMUCommData.InputPropsName = "adcs_config_data"
-       self.IMUCommData.OutputDataName = "parsed_imu_data"
-       platform2str = [1.0, 0.0, 0.0, 0.0, 1.0, 0.0, 0.0, 0.0, 1.0]
-       SimulationBaseClass.SetCArray(platform2str, 'double',
-          self.IMUCommData.platform2StrDCM)
-
-     def SetCSSWlsEstFSWConfig(self):
-       self.CSSWlsEstFSWConfig.InputDataName = "css_data_aggregate"
-       self.CSSWlsEstFSWConfig.OutputDataName = "css_wls_est"
-       self.CSSWlsEstFSWConfig.UseWeights = True
-       self.CSSWlsEstFSWConfig.SensorUseThresh = 0.1
-
-       CSSConfigElement = cssWlsEst.SingleCSSConfig()
-       CSSConfigElement.CBias = 1.0
-       CSSConfigElement.cssNoiseStd = 0.2
-       CSSOrientationList = [
-          [0.70710678118654746, -0.5, 0.5],
-          [0.70710678118654746, -0.5, -0.5],
-          [0.70710678118654746, 0.5, -0.5],
-          [0.70710678118654746, 0.5, 0.5],
-          [-0.70710678118654746, 0, 0.70710678118654757],
-          [-0.70710678118654746, 0.70710678118654757, 0.0],
-          [-0.70710678118654746, 0, -0.70710678118654757],
-          [-0.70710678118654746, -0.70710678118654757, 0.0],
-       ]
-       i=0
-       for CSSHat in CSSOrientationList:
-          SimulationBaseClass.SetCArray(CSSHat, 'double', CSSConfigElement.nHatBdy)
-          cssWlsEst.CSSWlsConfigArray_setitem(self.CSSWlsEstFSWConfig.CSSData, i,
-             CSSConfigElement)
-          i += 1
-
-     def SetsunSafePoint(self):
-       self.sunSafePointData.outputDataName = "sun_safe_att_err"
-       self.sunSafePointData.inputSunVecName = "css_wls_est"
-       self.sunSafePointData.inputIMUDataName = "parsed_imu_data"
-       self.sunSafePointData.minUnitMag = 0.95
-       SimulationBaseClass.SetCArray([0.0, 0.0, 1.0], 'double',
-          self.sunSafePointData.sHatBdyCmd)
-
-     def SetMRP_Steering(self):
-       self.MRP_SteeringSafeData.K1 = 0.15            # rad/sec
-       self.MRP_SteeringSafeData.K3 = 1.0             # rad/sec
-       self.MRP_SteeringSafeData.omega_max = 1.5*(math.pi/180.) # rad/sec
-       self.MRP_SteeringSafeData.P = 150.0            # N*m*sec
-       self.MRP_SteeringSafeData.Ki = -1.0             # N*m  - negative values turn off the integral feedback
-       self.MRP_SteeringSafeData.integralLimit = 0.15 # rad
-       self.MRP_SteeringSafeData.inputGuidName = "sun_safe_att_err"
-       self.MRP_SteeringSafeData.inputVehicleConfigDataName = "adcs_config_data"
-       self.MRP_SteeringSafeData.inputNavName = "simple_nav_output"
-       self.MRP_SteeringSafeData.outputDataName = "controlTorqueRaw"
-
-     def SetsunSafeACS(self):
-       self.sunSafeACSData.inputControlName = "controlTorqueRaw"
-       self.sunSafeACSData.thrData.outputDataName = "acs_thruster_cmds"
-       self.sunSafeACSData.thrData.minThrustRequest = 0.1
-       self.sunSafeACSData.thrData.numEffectors = 8
-       self.sunSafeACSData.thrData.maxNumCmds = 2
-       onTimeMap = [0.0, 1.0, 0.7,
-=======
                                       self.instrumentBore.strBoreVec)
 
     def SetSimpleNavObject(self):
@@ -1428,7 +747,6 @@
         self.sunSafeACSData.thrData.numEffectors = 8
         self.sunSafeACSData.thrData.maxNumCmds = 2
         onTimeMap = [0.0, 1.0, 0.7,
->>>>>>> 1c4bc50a
                      -1.0, 0.0, -0.7,
                      1.0, 0.0, -0.7,
                      0.0, -1.0, 0.7,
@@ -1436,38 +754,6 @@
                      1.0, 0.0, -0.7,
                      -1.0, 0.0, -0.7,
                      0.0, 1.0, 0.7]
-<<<<<<< HEAD
-       SimulationBaseClass.SetCArray(onTimeMap, 'double',
-          self.sunSafeACSData.thrData.thrOnMap)
-     def SetattMnvrPoint(self):
-       self.attMnvrPointData.inputNavStateName = "simple_nav_output"
-       self.attMnvrPointData.inputAttCmdName = "att_cmd_output"
-       self.attMnvrPointData.outputDataName = "nom_att_guid_out"
-       self.attMnvrPointData.zeroAngleTol = 1.0*math.pi/180.0
-       self.attMnvrPointData.mnvrActive = 0
-       self.attMnvrPointData.totalMnvrTime = 1000.0
-       self.attMnvrPointData.propagateReference = 1
-
-     def SetMRP_SteeringRWA(self):
-       self.MRP_SteeringRWAData.K1 = 0.3         # rad/sec
-       self.MRP_SteeringRWAData.K3 = 1.0           # rad/sec
-       self.MRP_SteeringRWAData.omega_max = 1.5*(math.pi/180.) # rad/sec
-       self.MRP_SteeringRWAData.P = 150.0            # N*m*sec
-       self.MRP_SteeringRWAData.Ki = -1.0         # N*m  - negative values turn off the integral feedback
-       self.MRP_SteeringRWAData.integralLimit = 0.0 # rad
-       self.MRP_SteeringRWAData.inputGuidName = "nom_att_guid_out"
-       self.MRP_SteeringRWAData.inputVehicleConfigDataName = "adcs_config_data"
-       self.MRP_SteeringRWAData.inputNavName = "simple_nav_output"
-       self.MRP_SteeringRWAData.outputDataName = "controlTorqueRaw"
-
-     def SetMRP_SteeringMOI(self):
-        self.MRP_SteeringMOIData.K1 = 0.9         # rad/sec
-        self.MRP_SteeringMOIData.K3 = 3.0           # rad/sec
-        self.MRP_SteeringMOIData.omega_max = 1.5*(math.pi/180.) # rad/sec
-        self.MRP_SteeringMOIData.P = 200.0            # N*m*sec
-        self.MRP_SteeringMOIData.Ki = 11.7         # N*m  - negative values turn off the integral feedback
-        self.MRP_SteeringMOIData.integralLimit = 0.5 # rad
-=======
         SimulationBaseClass.SetCArray(onTimeMap, 'double',
                                       self.sunSafeACSData.thrData.thrOnMap)
 
@@ -1499,116 +785,11 @@
         self.MRP_SteeringMOIData.P = 200.0  # N*m*sec
         self.MRP_SteeringMOIData.Ki = 11.7  # N*m  - negative values turn off the integral feedback
         self.MRP_SteeringMOIData.integralLimit = 0.5  # rad
->>>>>>> 1c4bc50a
         self.MRP_SteeringMOIData.inputGuidName = "nom_att_guid_out"
         self.MRP_SteeringMOIData.inputVehicleConfigDataName = "adcs_config_data"
         self.MRP_SteeringMOIData.inputNavName = "simple_nav_output"
         self.MRP_SteeringMOIData.outputDataName = "controlTorqueRaw"
 
-<<<<<<< HEAD
-     def SetdvAttEffect(self):
-       self.dvAttEffectData.inputControlName = "controlTorqueRaw"
-       self.dvAttEffectData.numThrGroups = 2
-       newThrGroup = dvAttEffect.ThrustGroupData()
-       newThrGroup.outputDataName = "acs_thruster_cmds"
-       newThrGroup.minThrustRequest = 0.1
-       newThrGroup.numEffectors = 8
-       newThrGroup.maxNumCmds = 1
-       onTimeMap = [0.0, 0.0, 1.0,
-                    0.0, 0.0, -1.0,
-                    0.0, 0.0, -1.0,
-                    0.0, 0.0, 1.0,
-                    0.0, 0.0, 1.0,
-                    0.0, 0.0, -1.0,
-                    0.0, 0.0, -1.0,
-                    0.0, 0.0, 1.0]
-       SimulationBaseClass.SetCArray(onTimeMap, 'double', newThrGroup.thrOnMap)
-       dvAttEffect.ThrustGroupArray_setitem(self.dvAttEffectData.thrGroups, 0,
-                                           newThrGroup)
-       newThrGroup.numEffectors = 6
-       newThrGroup.maxNumCmds = 6
-       newThrGroup.nomThrustOn = 0.52
-
-       newThrGroup.outputDataName = "dv_thruster_cmds"
-       matMult = 0.7
-       onTimeMap = [0.0, 0.1*matMult, 0.0,
-                    -0.0866*matMult, 0.05*matMult, 0.0,
-                    -0.0866*matMult, -0.05*matMult, 0.0,
-                    0.0, -0.1*matMult, 0.0,
-                    0.0866*matMult, -0.05*matMult, 0.0,
-                    0.0866*matMult, 0.05*matMult, 0.0]
-       SimulationBaseClass.SetCArray(onTimeMap, 'double', newThrGroup.thrOnMap)
-       dvAttEffect.ThrustGroupArray_setitem(self.dvAttEffectData.thrGroups, 1,
-                                         newThrGroup)
-     def SetdvGuidance(self):
-       self.dvGuidanceData.outputDataName = "att_cmd_output"
-       self.dvGuidanceData.inputNavDataName = "simple_nav_output"
-       self.dvGuidanceData.inputMassPropName = "adcs_config_data"
-       desiredBurnDir = [1.0, 0.0, 0.0]
-       desiredOffAxis = [0.0, 1.0, 0.0]
-       Tburn2Body = [0.0, 0.0, 1.0, 0.0, 1.0, 0.0, -1.0, 0.0, 0.0]
-       SimulationBaseClass.SetCArray(desiredBurnDir, 'double', self.dvGuidanceData.dvInrtlCmd)
-       SimulationBaseClass.SetCArray(Tburn2Body, 'double', self.dvGuidanceData.Tburn2Bdy)
-       SimulationBaseClass.SetCArray(desiredOffAxis, 'double', self.dvGuidanceData.dvRotAxis)
-
-     def SetsunPoint(self):
-       self.sunPointData.inputNavDataName = "simple_nav_output"
-       self.sunPointData.inputCelMessName = "sun_display_frame_data"
-       self.sunPointData.outputDataName = "att_cmd_output"
-       self.sunPointData.inputSecMessName = "earth_display_frame_data"
-       TsunVec2Body = [0.0, 0.0, -1.0, 0.0, 1.0, 0.0, 1.0, 0.0, 0.0]
-       SimulationBaseClass.SetCArray(TsunVec2Body, 'double', self.sunPointData.TPoint2Bdy)
-
-     def SetearthPoint(self):
-       self.earthPointData.inputNavDataName = "simple_nav_output"
-       self.earthPointData.inputCelMessName = "earth_display_frame_data"
-       self.earthPointData.outputDataName = "att_cmd_output"
-       self.earthPointData.inputSecMessName = "sun_display_frame_data"
-       angSin = math.sin(23.0*math.pi/180.0)
-       angCos = math.cos(23.0*math.pi/180.0)
-       TearthVec2Body = [0.0, 0.0, -1.0, -angSin, angCos, 0.0, angCos, angSin, 0.0]
-       SimulationBaseClass.SetCArray(TearthVec2Body, 'double', self.earthPointData.TPoint2Bdy)
-
-     def SetmarsPoint(self):
-       self.marsPointData.inputNavDataName = "simple_nav_output"
-       self.marsPointData.inputCelMessName = "mars_display_frame_data"
-       self.marsPointData.inputSecMessName = "sun_display_frame_data"
-       self.marsPointData.outputDataName = "att_cmd_output"
-       TmarsVec2Body = [0.0, 0.0, 1.0, 1.0, 0.0, 0.0, 0.0, 1.0, 0.0]
-       #TmarsVec2Body = [0.0, -1.0, 0.0, 1.0, 0.0, 0.0, 0.0, 0.0, 1.0]
-       self.baseMarsTrans = TmarsVec2Body
-       SimulationBaseClass.SetCArray(TmarsVec2Body, 'double', self.marsPointData.TPoint2Bdy)
-
-     def InitAllDynObjects(self):
-       self.SetSpiceObject()
-       self.SetIMUSensor()
-       self.SetACSThrusterDynObject()
-       self.SetDVThrusterDynObject()
-       self.SetVehDynObject()
-       self.SetVehOrbElemObject()
-       self.SetSimpleNavObject()
-       self.SetsolarArrayBore()
-       self.SetinstrumentBore()
-       self.SethighGainBore()
-       self.SetclockSynchData()
-
-     def InitAllFSWObjects(self):
-       self.SetLocalConfigData()
-       self.SetCSSDecodeFSWConfig()
-       self.SetIMUCommData()
-       self.SetCSSWlsEstFSWConfig()
-       self.SetsunSafePoint()
-       self.SetMRP_Steering()
-       self.SetsunSafeACS()
-       self.SetattMnvrPoint()
-       self.SetMRP_SteeringRWA()
-       self.SetMRP_SteeringMOI()
-       self.SetdvAttEffect()
-       self.SetdvGuidance()
-       self.SetsunPoint()
-       self.SetearthPoint()
-       self.SetmarsPoint()
-=======
     def SetdvAttEffect(self):
         self.dvAttEffectData.inputControlName = "controlTorqueRaw"
         self.dvAttEffectData.numThrGroups = 2
@@ -1713,7 +894,6 @@
         self.SetearthPoint()
         self.SetmarsPoint()
 
->>>>>>> 1c4bc50a
 
 # def AddVariableForLogging(self, VarName, LogPeriod = 0):
 #   i=0
