--- conflicted
+++ resolved
@@ -130,13 +130,8 @@
 
     msgSize = earthEphemData.getStructSize()
     unitTestSim.TotalSim.CreateNewMessage(unitProcessName,
-<<<<<<< HEAD
-        unitTestSim.earthGravBody.bodyMsgName, msgSize, 2)
-    unitTestSim.TotalSim.WriteMessageData(unitTestSim.earthGravBody.bodyMsgName, msgSize, 0, earthEphemData)
-=======
-        unitTestSim.earthGravBody.bodyInMsgName, 8+8*3+8*3+8*9+8*9+8+64, 2)
-    unitTestSim.TotalSim.WriteMessageData(unitTestSim.earthGravBody.bodyInMsgName, 8+8*3+8*3+8*9+8*9+8+64, 0, earthEphemData)
->>>>>>> cbe88bba
+        unitTestSim.earthGravBody.bodyInMsgName, msgSize, 2)
+    unitTestSim.TotalSim.WriteMessageData(unitTestSim.earthGravBody.bodyInMsgName, msgSize, 0, earthEphemData)
 
     unitTestSim.InitializeSimulation()
 
