--- conflicted
+++ resolved
@@ -14,14 +14,10 @@
 ##  Version 1.X.X
 <ul>
     <li>Update template illustrating how the validation accuracy can be recording in the `pytest` parameters.</li>
-<<<<<<< HEAD
-    <li> A new module in the environments directory provides the solar flux value at a spacecraft location including (optionally) eclipse effects</li>
+    <li>Created a new method in `SimulationBaseClass` called `pullMultiMessageLogData`  This is much faster in pulling the data log from multiple messages at once.</li>
     <li> It is no longer necessary to call sim.TotalSim.terminateSimulation() at the beginning of Basilisk scripts. This call has been moved to the SimBaseClass constructor and removed from scripts in the repository.</li>
-    <li>Created a new method in `SimulationBaseClass` called `pullMultiMessageLogData`  This is much faster in pulling the data log from multiple messages at once.</li>
-=======
     <li> A new module in the environments directory, SolarFlux, provides the solar flux value at a spacecraft location including (optionally) eclipse effects</li>
     <li> New module in the navigation directory, PlanetHeading, provides the heading to a planet in the spacecraft body frame. There is a corresponding new message type BodyHeadingSimMsg.</li>
->>>>>>> 1ff13da4
 </ul>
 
 ##  Version 1.2.1
